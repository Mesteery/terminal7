import { Terminal7, Cell } from "../src/terminal7.js"
import { assert } from "chai"


describe("terminal7", function() {
    var t, e
    /*
     * The parent element is added before the tests begin
     */
    before(() => {
            e = document.createElement('div')
            document.body.appendChild(e)
    })
    after(() => {
        document.body.innerHTML = ""
    })
    /*
     * Every tests gets a fresh copy of terminal7 and a fresh dom element
     */
    beforeEach(() => {
        localStorage.clear()
        t = new Terminal7()
        t.hosts = []
        e.innerHTML = ""
        t.open(e)
    })

    it("starts with no hosts", () => {
        expect(t.hosts.length).to.equal(0)
    })
    describe("window", () => {
        it("is added with a cell", function() {
            let h = t.addHost({t7: t})
            h.open(e)
            let w = h.addWindow("gothic")
            assert.exists(h.windows[0])
            assert.exists(h.windows[0].name, "gothic")
        })
    })

    describe("cell", () => {
        var h, w, p0
        beforeEach(() => {
            h = t.addHost({t7:t})
            h.open(e)
            w = h.addWindow("1,2,3 testing")
<<<<<<< HEAD
            w.open(e)
=======
>>>>>>> 923c9600
            w.activeP.sx = 0.8
            w.activeP.sy = 0.6
            w.activeP.xoff = 0.1
            w.activeP.yoff = 0.2
            p0 = w.activeP
        })
        it("can set and get sizes", () => {
            let c = new Cell({sx: 0.12, sy: 0.34, t7: t, w: w})
            assert.equal(c.sx, 0.12)
            assert.equal(c.sy, 0.34)

        })
        it("can set and get offsets", () => {
            let c = new Cell({xoff: 0.12, yoff: 0.34,
                t7: t,
                w: w})
            assert.equal(c.xoff, 0.12)
            assert.equal(c.yoff, 0.34)
        })
        it("has a layout", () => {
            expect(p0.layout.dir).to.equal("TBD")
            expect(p0.layout.cells).to.eql([p0])

        })
        
        it("can be split right to left", () => {
            let p1 = p0.split("rightleft", 0.5)

            expect(p0.layout.dir).to.equal("rightleft")
            expect(p0.layout.toText()).to.match(
                /^\[0.800x0.300,0.100,0.200,\d+,0.800x0.300,0.100,0.500,\d+\]/)
            // test sizes
            assert.equal(p0.sx, 0.8)
            assert.equal(p0.sy, 0.3)
            // Test offsets
            assert.equal(p0.xoff, 0.1)
            assert.equal(p0.yoff, 0.2)
            assert.equal(p1.xoff, 0.1)
            assert.equal(p1.yoff, 0.5)
        })
        it("can be split top to bottom", () => {
            let p1 = p0.split("topbottom")
            assert.exists(p1)
            assert.equal(p0.layout, t.cells[1].layout)
            assert.equal(p0.layout.dir, "topbottom")
            assert.equal(p0.layout, t.cells[1].layout)

            expect(p0.layout.toText()).to.equal(
                "{0.400x0.600,0.100,0.200,1,0.400x0.600,0.500,0.200,2}")
            expect(p0.layout.cells[0]).to.equal(p0)
            expect(p0.layout).not.to.be.a('null')
            expect(p0.layout.cells.length).to.equal(2)

            expect(p0.sy).to.equal(0.6)
            expect(p0.sx).to.equal(t.cells[1].sx)
            expect(p0.sx).to.equal(0.4)
        })
        it("can be split twice", () => {
            let p1 = p0.split("topbottom"),
                p2 = p1.split("topbottom")
            expect(p0.layout.toText()).to.equal(
                "{0.400x0.600,0.100,0.200,1,0.200x0.600,0.500,0.200,2,0.200x0.600,0.700,0.200,3}")
            assert.exists(p2)
            expect(p0.layout).not.to.be.a('null')
            expect(p1.layout).equal(p0.layout)
            expect(p2.layout).equal(p1.layout)
            assert.equal(p0.layout, p1.layout)
            assert.equal(p1.layout, p2.layout)
            assert.equal(p0.sy, 0.6)
            assert.equal(p1.sy, 0.6)
            assert.equal(p2.sy, 0.6)
            assert.equal(p0.sx, 0.4)
            assert.equal(p1.sx, 0.2)
            assert.equal(p2.sx, 0.2)
            assert.equal(p0.xoff, 0.1)
            assert.equal(p1.xoff, 0.5)
            assert.equal(p2.xoff, 0.7)
            assert.equal(p0.yoff, 0.2)
            assert.equal(p1.yoff, 0.2)
            assert.equal(p2.yoff, 0.2)
        })
        it("can zoom, hiding all other cells", function () {
        })
        it("can resize", function () {
        })
        it("can close nicely, even with just a single cell", function () {
        })
        it("can close nicely, with layout resizing", function () {
            let p1 = p0.split("topbottom")
            expect(p0.layout.toText()).to.equal(
                "{0.400x0.600,0.100,0.200,1,0.400x0.600,0.500,0.200,2}")
            let p2 = p1.split("rightleft")
            expect(p0.layout.toText()).to.equal(
                "{0.400x0.600,0.100,0.200,1,0.400x0.600,0.500,0.200[0.400x0.300,0.500,0.200,2,0.400x0.300,0.500,0.500,4]}")
            expect(p0.layout).not.null
            expect(p1.layout).not.null
            expect(p1.layout).equal(p2.layout)
            expect(p0.layout).not.equal(p1.layout)
            expect(p0.layout.cells).eql([p0, p1.layout])
            expect(p1.layout.cells).eql([p1, p2])
            let es = document.getElementsByClassName('layout')
            assert.equal(es.length, 2)
            assert.equal(p1.sy, 0.3)
            p2.close()
            assert.equal(p1.yoff, 0.2)
            assert.equal(p1.sy, 0.6)
            p1.close()
            expect(p0.sy).equal(0.6)
            expect(p0.sx).equal(0.8)
            es = document.getElementsByClassName('layout')
            assert.equal(es.length, 1)
        })
        it("can close out of order", function () {
            let p1 = p0.split("topbottom")
            p1.close()
            assert.equal(p0.sy, 0.6)
        })
        it("can open a |- layout ", function () {
            let p1 = p0.split("topbottom"),
                p2 = p1.split("rightleft")
            p0.close()
            expect(p1.sy).to.equal(0.3)
            expect(p2.sy).to.equal(0.3)
            expect(p1.sx).to.equal(0.8)
            expect(p2.sx).to.equal(0.8)
        })
        it("can handle three splits", function() {
            let p1 = p0.split("topbottom"),
                p2 = p1.split("rightleft"),
                p3 = p2.split("topbottom")
            p1.close()
            expect(p2.sy).to.equal(0.6)
            expect(p3.sy).to.equal(0.6)
            expect(p2.yoff).to.equal(0.2)
            expect(p3.yoff).to.equal(0.2)
        })
        it("can handle another three splits", function() {
            let p1 = p0.split("topbottom"),
                p2 = p1.split("rightleft"),
                p3 = p2.split("topbottom")
            expect(p0.layout.toText()).to.equal(
                "{0.400x0.600,0.100,0.200,1,0.400x0.600,0.500,0.200[0.400x0.300,0.500,0.200,2,0.400x0.300,0.500,0.500{0.200x0.300,0.500,0.500,4,0.200x0.300,0.700,0.500,6}]}")
            p0.close()
            expect(p1.sx).to.equal(0.8)
            expect(p2.sx).to.equal(0.4)
            expect(p3.sx).to.equal(0.4)
            expect(p1.sy).to.equal(0.3)
            expect(p2.sy).to.equal(0.3)
            expect(p3.sy).to.equal(0.3)
        })
        it("can zoom in-out-in", function() {
            let p1 = p0.split("topbottom")
            expect(p0.e.style.display).to.equal('')
            expect(p0.sx).to.equal(0.4)
            p0.toggleZoom()
            //TODO: test the terminal is changing size 
            //expect(p0.t.rows).above(r0)
            expect(p0.zoomedE).to.exist
            expect(p0.zoomedE.classList.contains("zoomed")).to.be.true
            expect(p0.zoomedE.classList.contains("pane")).to.be.true
            expect(p0.zoomedE.classList.contains("pane")).to.be.true
            p0.toggleZoom()
            expect(p0.zoomedE).to.be.null
            expect(p0.sx).to.equal(0.4)
            p0.toggleZoom()
            expect(p0.zoomedE).to.exist
            expect(p0.zoomedE.classList.contains("zoomed")).to.be.true
            expect(p0.zoomedE.classList.contains("pane")).to.be.true
        })

    })
    describe("pane", () => {
        it("can be loaded", function() {
            console.log("WTF")
            t.addHost({
                addr: 'localhost',
                user: 'guest',
                store: true
            })
            t.addHost({
                addr: 'badwolf',
                user: 'root',
                store: true
            })
            let t2 = new Terminal7()
            expect(t2.hosts.length).to.equal(2)
            expect(t2.hosts[0].user).to.equal("guest")
            expect(t2.hosts[1].user).to.equal("root")
        })

    })
})<|MERGE_RESOLUTION|>--- conflicted
+++ resolved
@@ -44,10 +44,6 @@
             h = t.addHost({t7:t})
             h.open(e)
             w = h.addWindow("1,2,3 testing")
-<<<<<<< HEAD
-            w.open(e)
-=======
->>>>>>> 923c9600
             w.activeP.sx = 0.8
             w.activeP.sy = 0.6
             w.activeP.xoff = 0.1
