import { Terminal7, Cell } from "../src/terminal7.js"
import { assert } from "chai"


describe("terminal7", function() {
    var t, e
    /*
     * The parent element is added before the tests begin
     */
    before(() => {
            e = document.createElement('div')
            document.body.appendChild(e)
    })
    after(() => {
        document.body.innerHTML = ""
    })
    /*
     * Every tests gets a fresh copy of terminal7 and a fresh dom element
     */
    beforeEach(() => {
        localStorage.clear()
        t = new Terminal7()
        t.hosts = []
        e.innerHTML = ""
        t.open(e)
    })

<<<<<<< HEAD
    it("starts with no windows and no panes", () => {
=======
    it("opens with no windows", () => {
>>>>>>> e6a44d2b
        expect(t.windows.length).to.equal(0)
        expect(t.cells.length).to.equal(0)
    })
    describe("window", () => {
        it("is added with a cell", function() {
            let w = t.addWindow("gothic")
            assert.exists(t.windows[0])
            assert.exists(t.windows[0].name, "gothic")
<<<<<<< HEAD
=======
            expect(t.cells[0]).to.exist
            assert.equal(t.cells[0].w, t.windows[0])
            assert.equal(t.cells[0].xoff, 0)
            assert.equal(t.cells[0].yoff, 0)
        })
        it("can be activated", function() {
            let w = t.addWindow("gothic")
            // w.active = true
>>>>>>> e6a44d2b
        })
    })

    describe("cell", () => {
        beforeEach(() => {
<<<<<<< HEAD
            t.addWindow("1,2,3, testing")
=======
            t.addWindow("1,2,3 testing")
>>>>>>> e6a44d2b
            t.activeP.sx = 0.8
            t.activeP.sy = 0.6
            t.activeP.xoff = 0.1
            t.activeP.yoff = 0.2
        })
        it("can set and get sizes", () => {
            let c = new Cell({sx: 0.12, sy: 0.34, t7: t, w: t.activeW})
            assert.equal(c.sx, 0.12)
            assert.equal(c.sy, 0.34)

        })
        it("can set and get offsets", () => {
            let c = new Cell({xoff: 0.12, yoff: 0.34, t7: t, w: t.activeW})
            assert.equal(c.xoff, 0.12)
            assert.equal(c.yoff, 0.34)
        })
        it("has a layout", () => {
            let p0 = t.activeP
            expect(p0.layout.dir).to.equal("TBD")
            expect(p0.layout.cells).to.eql([p0])

        })
        
        it("can be split right to left", () => {
            let p0 = t.activeP,
                p1 = p0.split("rightleft", 0.5)

            expect(p0.layout.dir).to.equal("rightleft")
            expect(p0.layout.toText()).equal(
                '[0.800x0.300,0.100,0.200,1,0.800x0.300,0.100,0.500,2]' )
            // test sizes
            assert.equal(p0.sx, 0.8)
            assert.equal(p0.sy, t.cells[1].sy)
            assert.equal(p0.sy, 0.3)
            // Test offsets
            assert.equal(p0.xoff, 0.1)
            assert.equal(p0.yoff, 0.2)
            assert.equal(p1.xoff, 0.1)
            assert.equal(p1.yoff, 0.5)
        })
        it("can be split top to bottom", () => {
            let p0 = t.activeP,
                p1 = p0.split("topbottom")
            assert.exists(p1)
            assert.equal(p0.layout, t.cells[1].layout)
            assert.equal(p0.layout.dir, "topbottom")
            assert.equal(p0.layout, t.cells[1].layout)

            expect(p0.layout.toText()).to.equal(
                "{0.400x0.600,0.100,0.200,1,0.400x0.600,0.500,0.200,2}")
            expect(p0.layout.cells[0]).to.equal(p0)
            expect(p0.layout).not.to.be.a('null')
            expect(p0.layout.cells.length).to.equal(2)

            expect(p0.sy).to.equal(0.6)
            expect(p0.sx).to.equal(t.cells[1].sx)
            expect(p0.sx).to.equal(0.4)
        })
        it("can be split twice", () => {
            let p0 = t.activeP,
                p1 = p0.split("topbottom"),
                p2 = p1.split("topbottom")
            expect(p0.layout.toText()).to.equal(
                "{0.400x0.600,0.100,0.200,1,0.200x0.600,0.500,0.200,2,0.200x0.600,0.700,0.200,3}")
            assert.exists(p2)
            expect(p0.layout).not.to.be.a('null')
            expect(p1.layout).equal(p0.layout)
            expect(p2.layout).equal(p1.layout)
            assert.equal(p0.layout, p1.layout)
            assert.equal(p1.layout, p2.layout)
            assert.equal(p0.sy, 0.6)
            assert.equal(p1.sy, 0.6)
            assert.equal(p2.sy, 0.6)
            assert.equal(p0.sx, 0.4)
            assert.equal(p1.sx, 0.2)
            assert.equal(p2.sx, 0.2)
            assert.equal(p0.xoff, 0.1)
            assert.equal(p1.xoff, 0.5)
            assert.equal(p2.xoff, 0.7)
            assert.equal(p0.yoff, 0.2)
            assert.equal(p1.yoff, 0.2)
            assert.equal(p2.yoff, 0.2)
        })
        it("can zoom, hiding all other cells", function () {
        })
        it("can resize", function () {
        })
        it("can close nicely, even with just a single cell", function () {
        })
        it("can close nicely, with layout resizing", function () {
            let p0 = t.activeP,
                p1 = p0.split("topbottom")
            expect(p0.layout.toText()).to.equal(
                "{0.400x0.600,0.100,0.200,1,0.400x0.600,0.500,0.200,2}")
            let p2 = p1.split("rightleft")
            expect(p0.layout.toText()).to.equal(
                "{0.400x0.600,0.100,0.200,1,0.400x0.600,0.500,0.200[0.400x0.300,0.500,0.200,2,0.400x0.300,0.500,0.500,4]}")
            expect(p0.layout).not.null
            expect(p1.layout).not.null
            expect(p1.layout).equal(p2.layout)
            expect(p0.layout).not.equal(p1.layout)
            expect(p0.layout.cells).eql([p0, p1.layout])
            expect(p1.layout.cells).eql([p1, p2])
            let es = document.getElementsByClassName('layout')
            assert.equal(es.length, 2)
            assert.equal(p1.sy, 0.3)
            p2.close()
            assert.equal(p1.yoff, 0.2)
            assert.equal(p1.sy, 0.6)
            p1.close()
            expect(p0.sy).equal(0.6)
            expect(p0.sx).equal(0.8)
            es = document.getElementsByClassName('layout')
            assert.equal(es.length, 1)
        })
        it("can close out of order", function () {
            let p0 = t.activeP,
                p1 = p0.split("topbottom")
            p1.close()
            assert.equal(p0.sy, 0.6)
        })
        it("can open a |- layout ", function () {
            let p0 = t.activeP,
                p1 = p0.split("topbottom"),
                p2 = p1.split("rightleft")
            p0.close()
            expect(p1.sy).to.equal(0.3)
            expect(p2.sy).to.equal(0.3)
            expect(p1.sx).to.equal(0.8)
            expect(p2.sx).to.equal(0.8)
        })
        it("can handle three splits", function() {
            let p0 = t.activeP,
                p1 = p0.split("topbottom"),
                p2 = p1.split("rightleft"),
                p3 = p2.split("topbottom")
            p1.close()
            expect(p2.sy).to.equal(0.6)
            expect(p3.sy).to.equal(0.6)
            expect(p2.yoff).to.equal(0.2)
            expect(p3.yoff).to.equal(0.2)
        })
        it("can handle another three splits", function() {
            let p0 = t.activeP,
                p1 = p0.split("topbottom"),
                p2 = p1.split("rightleft"),
                p3 = p2.split("topbottom")
            expect(p0.layout.toText()).to.equal(
                "{0.400x0.600,0.100,0.200,1,0.400x0.600,0.500,0.200[0.400x0.300,0.500,0.200,2,0.400x0.300,0.500,0.500{0.200x0.300,0.500,0.500,4,0.200x0.300,0.700,0.500,6}]}")
            p0.close()
            expect(p1.sx).to.equal(0.8)
            expect(p2.sx).to.equal(0.4)
            expect(p3.sx).to.equal(0.4)
            expect(p1.sy).to.equal(0.3)
            expect(p2.sy).to.equal(0.3)
            expect(p3.sy).to.equal(0.3)
        })
        it("can zoom in-out-in", function() {
            let p0 = t.activeP,
                term = p0.t,
                c0 = term.cols,
                r0 = term.rows,
                p1 = p0.split("topbottom")
            expect(p0.e.style.display).to.equal('')
            expect(term.rows).to.equal(r0)
            expect(p0.sx).to.equal(0.4)
            p0.toggleZoom()
            expect(p0.t.cols).to.equal(c0)
            //TODO: test the terminal is changing size 
            //expect(p0.t.rows).above(r0)
            expect(p0.zoomedE).to.exist
            expect(p0.zoomedE.classList.contains("zoomed")).to.be.true
            expect(p0.zoomedE.classList.contains("pane")).to.be.true
            expect(p0.zoomedE.classList.contains("pane")).to.be.true
            p0.toggleZoom()
            expect(p0.zoomedE).to.be.null
            expect(p0.sx).to.equal(0.4)
            p0.toggleZoom()
            expect(p0.zoomedE).to.exist
            expect(p0.zoomedE.classList.contains("zoomed")).to.be.true
            expect(p0.zoomedE.classList.contains("pane")).to.be.true
        })

    })
<<<<<<< HEAD
    describe("pane", () => {
        /*
        it("can open a web page", function() {
            let p = t.activeP
            p.openURL({})
        })

        it("can be written to", () =>{
            let p = t.cells[0]
            p.openTerminal()
            p.write('\\n\\nfoo\\n\\n\\rbar\\n\\n\\rbaz')
            p.t.selectAll()
            assert.equal(p.t.getSelection(), '\n\nfoo\n\nbar\n\nbaz')
=======
    describe("host", function() {
        it("can be stored", function() {
            t.storeHost({
                addr: 'localhost',
                user: 'guest',
            })
            let s = JSON.parse(localStorage.getItem('hosts'))
            expect(s.length).to.equal(1)
            expect(s[0].addr).to.equal("localhost")
            expect(s[0].user).to.equal("guest")
            expect(s[0].id).to.equal(0)
            t.storeHost({
                addr: 'badwolf',
                user: 'root',
            })
            s = JSON.parse(localStorage.getItem('hosts'))
            expect(s.length).to.equal(2)
            expect(s[1].addr).to.equal("badwolf")
>>>>>>> e6a44d2b
        })
        it("can be loaded", function() {
            console.log("WTF")
            t.storeHost({
                addr: 'localhost',
                user: 'guest',
            })
            t.storeHost({
                addr: 'badwolf',
                user: 'root',
            })
            const mem = JSON.stringify(t.hosts)
            t.refreshHosts()
            expect(t.hosts.length).to.equal(2)
        })

    })
})<|MERGE_RESOLUTION|>--- conflicted
+++ resolved
@@ -25,66 +25,51 @@
         t.open(e)
     })
 
-<<<<<<< HEAD
     it("starts with no windows and no panes", () => {
-=======
-    it("opens with no windows", () => {
->>>>>>> e6a44d2b
         expect(t.windows.length).to.equal(0)
         expect(t.cells.length).to.equal(0)
     })
     describe("window", () => {
         it("is added with a cell", function() {
-            let w = t.addWindow("gothic")
-            assert.exists(t.windows[0])
-            assert.exists(t.windows[0].name, "gothic")
-<<<<<<< HEAD
-=======
-            expect(t.cells[0]).to.exist
-            assert.equal(t.cells[0].w, t.windows[0])
-            assert.equal(t.cells[0].xoff, 0)
-            assert.equal(t.cells[0].yoff, 0)
-        })
-        it("can be activated", function() {
-            let w = t.addWindow("gothic")
-            // w.active = true
->>>>>>> e6a44d2b
+            let h = t.addHost({t7: t})
+            let w = h.addWindow("gothic")
+            assert.exists(h.windows[0])
+            assert.exists(h.windows[0].name, "gothic")
         })
     })
 
     describe("cell", () => {
+        var h, w, p0
         beforeEach(() => {
-<<<<<<< HEAD
-            t.addWindow("1,2,3, testing")
-=======
-            t.addWindow("1,2,3 testing")
->>>>>>> e6a44d2b
-            t.activeP.sx = 0.8
-            t.activeP.sy = 0.6
-            t.activeP.xoff = 0.1
-            t.activeP.yoff = 0.2
+            h = t.addHost({t7:t})
+            w = h.addWindow("1,2,3 testing")
+            h.activeP.sx = 0.8
+            h.activeP.sy = 0.6
+            h.activeP.xoff = 0.1
+            h.activeP.yoff = 0.2
+            p0 = h.activeP
         })
         it("can set and get sizes", () => {
-            let c = new Cell({sx: 0.12, sy: 0.34, t7: t, w: t.activeW})
+            let c = new Cell({sx: 0.12, sy: 0.34, t7: t, w: w})
             assert.equal(c.sx, 0.12)
             assert.equal(c.sy, 0.34)
 
         })
         it("can set and get offsets", () => {
-            let c = new Cell({xoff: 0.12, yoff: 0.34, t7: t, w: t.activeW})
+            let c = new Cell({xoff: 0.12, yoff: 0.34,
+                t7: t,
+                w: w})
             assert.equal(c.xoff, 0.12)
             assert.equal(c.yoff, 0.34)
         })
         it("has a layout", () => {
-            let p0 = t.activeP
             expect(p0.layout.dir).to.equal("TBD")
             expect(p0.layout.cells).to.eql([p0])
 
         })
         
         it("can be split right to left", () => {
-            let p0 = t.activeP,
-                p1 = p0.split("rightleft", 0.5)
+            let p1 = p0.split("rightleft", 0.5)
 
             expect(p0.layout.dir).to.equal("rightleft")
             expect(p0.layout.toText()).equal(
@@ -100,8 +85,7 @@
             assert.equal(p1.yoff, 0.5)
         })
         it("can be split top to bottom", () => {
-            let p0 = t.activeP,
-                p1 = p0.split("topbottom")
+            let p1 = p0.split("topbottom")
             assert.exists(p1)
             assert.equal(p0.layout, t.cells[1].layout)
             assert.equal(p0.layout.dir, "topbottom")
@@ -118,8 +102,7 @@
             expect(p0.sx).to.equal(0.4)
         })
         it("can be split twice", () => {
-            let p0 = t.activeP,
-                p1 = p0.split("topbottom"),
+            let p1 = p0.split("topbottom"),
                 p2 = p1.split("topbottom")
             expect(p0.layout.toText()).to.equal(
                 "{0.400x0.600,0.100,0.200,1,0.200x0.600,0.500,0.200,2,0.200x0.600,0.700,0.200,3}")
@@ -149,8 +132,7 @@
         it("can close nicely, even with just a single cell", function () {
         })
         it("can close nicely, with layout resizing", function () {
-            let p0 = t.activeP,
-                p1 = p0.split("topbottom")
+            let p1 = p0.split("topbottom")
             expect(p0.layout.toText()).to.equal(
                 "{0.400x0.600,0.100,0.200,1,0.400x0.600,0.500,0.200,2}")
             let p2 = p1.split("rightleft")
@@ -175,14 +157,12 @@
             assert.equal(es.length, 1)
         })
         it("can close out of order", function () {
-            let p0 = t.activeP,
-                p1 = p0.split("topbottom")
+            let p1 = p0.split("topbottom")
             p1.close()
             assert.equal(p0.sy, 0.6)
         })
         it("can open a |- layout ", function () {
-            let p0 = t.activeP,
-                p1 = p0.split("topbottom"),
+            let p1 = p0.split("topbottom"),
                 p2 = p1.split("rightleft")
             p0.close()
             expect(p1.sy).to.equal(0.3)
@@ -191,8 +171,7 @@
             expect(p2.sx).to.equal(0.8)
         })
         it("can handle three splits", function() {
-            let p0 = t.activeP,
-                p1 = p0.split("topbottom"),
+            let p1 = p0.split("topbottom"),
                 p2 = p1.split("rightleft"),
                 p3 = p2.split("topbottom")
             p1.close()
@@ -202,8 +181,7 @@
             expect(p3.yoff).to.equal(0.2)
         })
         it("can handle another three splits", function() {
-            let p0 = t.activeP,
-                p1 = p0.split("topbottom"),
+            let p1 = p0.split("topbottom"),
                 p2 = p1.split("rightleft"),
                 p3 = p2.split("topbottom")
             expect(p0.layout.toText()).to.equal(
@@ -217,16 +195,10 @@
             expect(p3.sy).to.equal(0.3)
         })
         it("can zoom in-out-in", function() {
-            let p0 = t.activeP,
-                term = p0.t,
-                c0 = term.cols,
-                r0 = term.rows,
-                p1 = p0.split("topbottom")
+            let p1 = p0.split("topbottom")
             expect(p0.e.style.display).to.equal('')
-            expect(term.rows).to.equal(r0)
             expect(p0.sx).to.equal(0.4)
             p0.toggleZoom()
-            expect(p0.t.cols).to.equal(c0)
             //TODO: test the terminal is changing size 
             //expect(p0.t.rows).above(r0)
             expect(p0.zoomedE).to.exist
@@ -243,54 +215,23 @@
         })
 
     })
-<<<<<<< HEAD
     describe("pane", () => {
-        /*
-        it("can open a web page", function() {
-            let p = t.activeP
-            p.openURL({})
-        })
-
-        it("can be written to", () =>{
-            let p = t.cells[0]
-            p.openTerminal()
-            p.write('\\n\\nfoo\\n\\n\\rbar\\n\\n\\rbaz')
-            p.t.selectAll()
-            assert.equal(p.t.getSelection(), '\n\nfoo\n\nbar\n\nbaz')
-=======
-    describe("host", function() {
-        it("can be stored", function() {
-            t.storeHost({
+        it("can be loaded", function() {
+            console.log("WTF")
+            t.addHost({
                 addr: 'localhost',
                 user: 'guest',
+                store: true
             })
-            let s = JSON.parse(localStorage.getItem('hosts'))
-            expect(s.length).to.equal(1)
-            expect(s[0].addr).to.equal("localhost")
-            expect(s[0].user).to.equal("guest")
-            expect(s[0].id).to.equal(0)
-            t.storeHost({
+            t.addHost({
                 addr: 'badwolf',
                 user: 'root',
+                store: true
             })
-            s = JSON.parse(localStorage.getItem('hosts'))
-            expect(s.length).to.equal(2)
-            expect(s[1].addr).to.equal("badwolf")
->>>>>>> e6a44d2b
-        })
-        it("can be loaded", function() {
-            console.log("WTF")
-            t.storeHost({
-                addr: 'localhost',
-                user: 'guest',
-            })
-            t.storeHost({
-                addr: 'badwolf',
-                user: 'root',
-            })
-            const mem = JSON.stringify(t.hosts)
-            t.refreshHosts()
-            expect(t.hosts.length).to.equal(2)
+            let t2 = new Terminal7()
+            expect(t2.hosts.length).to.equal(2)
+            expect(t2.hosts[0].user).to.equal("guest")
+            expect(t2.hosts[1].user).to.equal("root")
         })
 
     })
