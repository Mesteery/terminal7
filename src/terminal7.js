import { Terminal } from 'xterm'
import { FitAddon } from 'xterm-addon-fit';
import Casts from './movies.js';
import * as Hammer from 'hammerjs';
const THEME = {foreground: "#00FAFA", background: "#000"}
const MINIMUM_COLS = 2
const MINIMUM_ROWS = 1
const SET_SIZE_PREFIX = "A($%JFDS*(;dfjmlsdk9-0"

class Terminal7 {
    /*
     * Terminal7 constructor, all properties should be initiated here
     */
    constructor() {
        this.d = null
        this.lastWId = 0
        this.lastPId = 0
        this.cells = []
        this.state = "initiated"
        // TODO make the bottom bars height responsive
        this.cdc = null
        this.breadcrumbs = []
        let hs = JSON.parse(localStorage.getItem('hosts'))
        this.hosts = []
        if (hs != null)
            hs.forEach((props) => {
                this.hosts.push(new Host(props))
                this.lastPId = Math.max(this.lastPID, props.id)
            })
    }

    /*
     * Opens terminal7 on the given DOM element.
     * If the optional `silent` argument is true it does nothing but 
     * point the `e` property at the given element. Otherwise and by default
     * it adds the first window and pane.
     */
    open(e) {
        if (!e) {
            // create the container element
            e = document.createElement('div')
            e.id = "terminal7"
            document.body.appendChild(e)
        }
        else this.e = e
        this.state = "open"
        // load the stored hosts, widnows and panes
        const hs = JSON.parse(localStorage.getItem('hosts'))
        this.hosts.forEach((h) => h.remove())
        this.hosts = []
        const plusHost = document.getElementById("plus-host")
        if (hs != null) hs.forEach((p) => {
            p.store = true
            let h = new Host(p)
            this.hosts.push(h)
        })
    }
    addHost(p) {
        console.log(`adding ${h.user}@${h.addr} & saving hosts`)
        out = []
        // add the id
        p.id = this.hosts.length
        let h = new Host(p)
        this.hosts.push(h)
    }
    storeHosts() { 
        let out = []
        this.hosts.forEach((h) => {
            if (h.store) {
                let ws = []
                h.windows.forEach((w) => ws.push(w.id))
                out.push({addr: p.addr, user: p.user, secret: p.secret,
                    name:p.name, windows: ws})
            }
        })
        console.log("Storing hosts:", out)
        localStorage.setItem('hosts', JSON.stringify(out))
        return h
    }
    play(pane, frame) {
        var d
        let m = Casts[pane.cast]

        if ((typeof m !== "undefined") && (frame == m.length))
            frame = 2

        if (typeof frame === "undefined") {
            frame = 1
            pane.cast = this.cast
            m = Casts[pane.cast]
            this.cast++
            if (this.cast == Casts.length)
                this.cast = 0
            d = m[frame][0]
        } else {
            d = m[frame][0] - m[frame-1][0]
        }
        window.setTimeout(() => {
            pane.write(m[frame][2])
            this.play(pane, frame+1)
        }, d*1000)
    }
    // TODO: loop on all windows and get their layout. returns a string
    get layout() {
    }
}

class Host {
    constructor (props) {
        this.pc = null
        this.windows = []
        this.activeW = null
        this.activeP = null
        this.state = "initiated"
        // given properties
        this.id = props.id
        this.t7 = props.t7
        this.addr = props.addr
        this.user = props.user
        this.secret = props.secret
        this.store = props.store
        this.name = (!props.name)?`${this.user}@${this.addr}`:props.name
        this.pendingCDCMsgs = []
        this.lastMsgId = 1
        this.onack = {}
        const plusHost = document.getElementById("plus-host")
        if (plusHost != null) {
            // Add our home page box 
            let li = document.createElement('li'),
                a = document.createElement('a')
            li.classList.add("border")
            a.innerHTML = `<h3> ${h.user}</h3><h2>@</h2><h3>${h.addr}</h3>`
            // Add gestures on the window name for rename and drag to trash
            let hm = new Hammer.Manager(li, {})
            hm.options.domEvents=true; // enable dom events
            hm.add(new Hammer.Press({event: "edit", pointers: 1}))
            hm.add(new Hammer.Tap({event: "connect", pointers: 1}))
            hm.on("edit", (ev) => console.log("TODO: add host editing"))
            hm.on("connect", (ev) => this.connect())
            li.appendChild(a)
            li.onclick = () => this.connect()
            plusHost.parentNode.prepend(li)
        }
    }

    connect() {
        // TODO: if we're already connected just popup the host's active w
        return new Promise((resolve, reject) => {
            if (this.activeW == null)
                // add the first window
                this.activeW = this.addWindow('Welcome')

            this.pc = new RTCPeerConnection({ iceServers: [
                      { urls: 'stun:stun.l.google.com:19302' }
                    ] })

            this.pc.oniceconnectionstatechange = e => {
                console.log("ice connection state change: " + this.pc.iceConnectionState)
            }
            this.pc.onicecandidate = event => {
                if (event.candidate === null) {
                  let offer = btoa(JSON.stringify(this.pc.localDescription))
                  console.log("Signaling server...\n")
                  fetch('http://'+h.addr+'/connect', {
                    headers: { "Content-Type": "application/json; charset=utf-8" },
                    method: 'POST',
                    body: JSON.stringify({Offer: offer}) 
                  }).then(response => response.text())
                    .then(data => {
                      let sd = new RTCSessionDescription(JSON.parse(atob(data)))
                      console.log("Got Session Description\n")
                      try {
                        this.pc.setRemoteDescription(sd)
                      } catch (e) {
                        alert(e)
                      }
                      this.state = "connected"
                      this.openCDC().then(() =>
                          this.authenticate()
                          .then((m) => {
                                // watch the add tab button
                                let b = document.getElementById("add-tab")
                                if (b != null) 
                                    b.onclick = (e) => this.addWindow()
                                // add the windows and connect to the panes
                                resolve(m)
                          })
                          .catch((m) => reject(m)))
            })}}
            this.pc.onnegotiationneeded = e => 
                this.pc.createOffer().then(d => this.pc.setLocalDescription(d))
            // store the host to local storage
        })
    }
    /*
     * sencCTRLMsg gets a control message and sends it if we have a control
     * channle open or adds it to the queue if we're early to the part
     */
    sendCTRLMsg(msg) {
        console.log("sending ctrl message ", msg)
        // helps us ensure every message gets only one Id
        if (msg.message_id === undefined) 
            msg.message_id = this.lastMsgId++
        if (msg.time == undefined)
            msg.time = Date.now()
        if (!this.cdc)
            this.pendingCDCMsgs.push(msg)
        else {
            const s = JSON.stringify(msg)
            try {
                this.cdc.send(s)
            } catch(err) {
                //TODO: this is silly, count proper retries
                setTimeout(() => this.sendCTRLMsg(msg), 1000)
            }
        }
        return msg.message_id
    }
    /*
     * authenticate send the authentication message over the control channel
     */
    authenticate() {
        return new Promise((resolve, reject) => {
            let resolved = false
            let msgId = this.sendCTRLMsg({auth: {
                                username: this.user,
                                secret: this.secret
            }})

            this.onack[msgId] = (t) => {
                this.secret = t
                if (this.store) {
                    this.t7.storeHosts()
                }
                resolved = true
                resolve(`got auth ack with token ${t}`)
            }
            setTimeout(() => if (!resolved) reject("Timeout on auth ack"), 1000)
        })
    }
    /*
     * Adds a window, complete with a first layout and pane
     */
    addWindow(name) {
        let id = this.windows.length
        if (!(name instanceof String))
            name = `Tab ${id+1}`
        let w = new Window({name:name, host: this, id: id})
        //TODO: move this to Window.open()
        this.windows.push(w)
        w.open(this.t7.e)
        return w
    }
    openCDC() {
        return new Promise((resolve, reject) => {
            var cdc = this.pc.createDataChannel('%')
            this.cdc = cdc
            console.log("<opening cdc")
            cdc.onclose = () =>{
                this.state = "closed"
                this.write('Control Channel is closed.\n')
                // TODO: What now?
            }
            cdc.onopen = () => {
                if (this.pendingCDCMsgs.length > 0)
                    // TODO: why the time out? why 100mili?
                    setTimeout(() => {
                        console.log("sending pending messages:", this.pendingCDCMsgs)
                        this.pendingCDCMsgs.forEach((m) => this.sendCTRLMsg(m), 10)
                        this.pendingCDCMsgs = []
                    }, 100)
            }
            cdc.onmessage = m => {
                const d = new TextDecoder("utf-8"),
                      msg = JSON.parse(d.decode(m.data))

                // handle Ack
                if (msg.ack !== undefined) {
                    const handler = this.onack[msg.ack.ref]
                    console.log("got cdc message:", this.state, msg)
                    resolve("cdc opened!")
                    if (handler != undefined) {
                        handler(msg.ack.body)
                        delete this.onack[msg.ack.ref]
                    }
                    else
                        console.log("Got a cdc ack with no handler", msg)
                }
            }
        })
    }
    /*
     * remove close the connection and removes the host from the UI
     */
    remove() {
    }
    /*
     * Send the pane's size to the server
     */
    sendSize(pane) {
        if (this.pc == null)
            return
        this.sendCTRLMsg({resize_pty: {
                            id: pane.serverId,
                            sx: pane.t.cols,
                            sy: pane.t.rows
                          }}
        )
    }
}
class Window {
    constructor (props) {
        this.host = props.home
        this.id = props.id
        this.name = props.name || `Tab ${this.id+1}`
        this.cells = []
        this.e = null
        this.activeP = null
    }
    open(e) {
        this.e = document.createElement('div')
        this.e.className = "window"
        this.e.id = `tab-${this.host.id}.${this.id}`
        e.appendChild(this.e)
        // create the first layout and pane
        let l = 1.0,
            props = {sx:l, sy:l, // -this.t7/bottomMargin,
                     xoff: 0, yoff: 0,
                     w: w,
                     host: this.host},
            layout = this.addLayout("TBD", props)
            
        this.activeP = layout.addPane(props)
        this.activeP = w.activeP
        // Add the name with link at #window-names
        let li = document.createElement('li'),
            a = document.createElement('a')
        a.id = this.e.id+'-name'
        a.w = this
        a.setAttribute('href', `#${this.e.id}`)
        a.innerHTML = this.name
        // Add gestures on the window name for rename and drag to trash
        let h = new Hammer.Manager(a, {})
        h.options.domEvents=true; // enable dom events
        h.add(new Hammer.Press({event: "rename", pointers: 1}))
        h.add(new Hammer.Tap({event: "switch", pointers: 1}))
        h.on("rename", (ev) => 
             // For some reason this works much better with a timeout
             window.setTimeout(() => w.rename(), 0))
        h.on('switch', (ev) => w.focus())
        li.appendChild(a)
        this.nameE = a
        let wn = document.getElementById("window-names")
        if (wn != null)
            wn.appendChild(li)
        this.focus()
    }
    /*
     * Change the active window, all other windows and
     * mark its name in the tabbar as the chosen one
     */
    focus() {
        /* use the breadcrumbs
        if (typeof w == "undefined") {
            this.breadcrumbs.pop()
            // TODO: what if it's the first crumb we just deleted?
            w = this.breadcrumbs.pop()
        }
        this.breadcrumbs.push(w)
        */
        this.host.activeW.nameE.classList.remove("active")
        this.nameE.classList.add("active")
        this.host.activeW = this
        this.activeP.focus()
        window.location.href=`#tab$_{this.host.id}.${this.id+1}`
    }
    addLayout(dir, basedOn) {
        let l = new Layout(dir, basedOn)
        l.id = this.t7.cells.length
        this.cells.push(l)
        return l

    }
    /*
     * Replace the window name with an input field and updates the window
     * name when the field is changed. If we lose focus, we drop the changes.
     * In any case we remove the input field.
     */
    rename() {
        let e = this.nameE
        this.focus()
        e.innerHTML= `<input size='10' name='window-name'>`
        let i = e.children[0]
        i.focus()
        // On losing focus, replace the input element with the name
        // TODO: chrome fires too many blur events and wher remove
        // the input element too soon
        i.addEventListener('blur', (e) => {
            let p = e.target.parentNode
            setTimeout(() => p.innerHTML = p.w.name, 0)
        }, { once: true })
        i.addEventListener('change', (e) => {
            console.log("change", e)
            let p = e.target.parentNode
            p.w.name = e.target.value
            setTimeout(() => p.innerHTML = p.w.name, 0)
        })
    }
    close() {
        // remove the window name
        this.nameE.parentNode.remove()
        this.e.remove()
    }
}

class Cell {
    constructor(props) {
        this.t7 = props.t7 || null
        this.host = props.host || null
        if (props.w instanceof Window)
            this.w = props.w
        else
            throw "Can not create a Cell without an instance of Window in props.w"
        this.id = props.id || undefined
        this.layout = props.layout || null
        this.createElement(props.className)
        this.sx = props.sx || 0.8
        this.sy = props.sy || 0.8
        this.xoff = props.xoff || 0
        this.yoff = props.yoff || 0
        this.zoomed = false
        this.zoomedE = null
    }
    /*
     * Creates the HTML elment that will store our dimensions and content
     */
    createElement(className) {
        // creates the div element that will hold the term
        this.e = document.createElement("div")
        this.e.classList.add("cell")
        if (typeof className == "string")
            this.e.classList.add(className)
        // net 3 lines are used to prevent tab key from switching panes
        this.e.addEventListener('keydown', (e) => { 
          if (e.keyCode == 9) e.preventDefault(); 
        })

        let terminal7 = document.getElementById('terminal7')
        this.w.e.appendChild(this.e)
        return this.e
    }

    /*
     * Set the focus on the cell
     */
    focus() {
        this.active = true
        this.w.active = true
        this.w.activeP = this
        if (this.t7.activeP !== undefined) {
            this.t7.activeP.e.classList.remove("focused")
        }
        this.e.classList.add("focused")
        this.t7.activeP = this
        
    }
    /*
     * Used to grow/shrink the terminal based on containing element dimensions
     * Should be overide
     */
    fit() {
    }
    /*
     * Catches gestures on an elment using hammerjs.
     * If an element is not passed in, `this.e` is used
     */
    catchFingers(elem) {
        let e = (typeof elem == 'undefined')?this.e:elem,
            h = new Hammer.Manager(e, {}),
        // h.options.domEvents=true; // enable dom events
            singleTap = new Hammer.Tap({event: "tap"}),
            doubleTap = new Hammer.Tap({event: "doubletap", taps: 2})
        h.add([singleTap,
            doubleTap,
            new Hammer.Tap({event: "twofingerstap", pointers: 2}),
            new Hammer.Swipe({threshold: 200, velocity: 0.7})])


        h.on('tap', e => this.focus())
        h.on('twofingerstap', e => this.toggleZoom())
        h.on('doubletap', e => this.toggleZoom())

        h.on('swipe', e => {
            if (!this.zoomed)  {
                var l
                let topb = (e.direction == Hammer.DIRECTION_UP) ||
                           (e.direction == Hammer.DIRECTION_DOWN)
                if (topb)
                    l = (e.center.x / document.body.offsetWidth - this.xoff) /
                        this.sx

                else
                    l = (e.center.y / document.body.offsetHeight - this.yoff) /
                        this.sy
                let t = this.split((topb)?"topbottom":"rightleft", l)
            }
        })
        this.mc = h
    }
    get sx(){
        return parseFloat(this.e.style.width.slice(0,-1)) / 100.0
    }
    set sx(val) {
        this.e.style.width = String(val*100) + "%"
    }
    get sy() {
        return parseFloat(this.e.style.height.slice(0,-1)) / 100.0
    }
    set sy(val) {
        this.e.style.height = String(val*100) + "%"
    }
    get xoff() {
        return parseFloat(this.e.style.left.slice(0,-1)) / 100.0
    }
    set xoff(val) {
        this.e.style.left = String(val*100) + "%"
    }
    get yoff() {
        return parseFloat(this.e.style.top.slice(0,-1)) / 100.0
    }
    set yoff(val) {
        this.e.style.top = String(val*100) + "%"
    }
    close() {
        this.layout.onClose(this)
        // remove this from the window
        this.w.cells.splice(this.w.cells.indexOf(this), 1)
        this.e.remove()
    }
    toggleZoom() {
        if (this.zoomed) {
            // Zoom out
            let te = this.zoomedE.children[0]
            this.e.appendChild(te)
            document.body.removeChild(this.zoomedE)
            this.zoomedE = null
        } else {
            let e = document.createElement('div'),
                te = this.e.removeChild(this.e.children[0])
            e.classList.add("pane", "zoomed", "focused")
            this.catchFingers(e)
            e.appendChild(te)
            document.body.appendChild(e)
            this.zoomedE = e
        }
        this.focus()
        this.zoomed = !this.zoomed
    }
}

class Layout extends Cell {
    /*
     * Layout contructor creates a `Layout` object based on a cell.
     * The new object wraps the `basedOn` cell and makes it his first son
     */
    constructor(dir, basedOn) {
        super({sx: basedOn.sx, sy: basedOn.sy,
               xoff: basedOn.xoff, yoff: basedOn.yoff,
               w: basedOn.w, t7: basedOn.t7,
               className: "layout",
               host: basedOn.host})
        this.dir = dir
        // if we're based on a cell, we make it our first cell
        if (basedOn instanceof Cell) {
            this.layout = basedOn.layout
            basedOn.layout = this
            this.cells = [basedOn]
            // if we're in a layout we need replace basedOn there
            if (this.layout != null)
                this.layout.cells.splice(this.layout.cells.indexOf(basedOn), 1, this)
        }
        else
            this.cells = []
    }
    /*
     * On a cell going away, resize the other elements
     */
    onClose(c) {
        // if this is the only pane in the layout, close the layout
        if (this.cells.length == 1) {
            if (this.layout != null)
                this.layout.onClose(this)
            else {
                // activate the next window
                this.t7.activateWindow()
                this.w.close()
            }
            this.e.remove()
        } else {
            let i = this.cells.indexOf(c), 
                p = (i > 0)?this.cells[i-1]:this.cells[1]
            // if no peer it means we're removing the last pane in the window
            if (p === undefined) {
                this.w.close()
                return
            }
            if (this.dir == "rightleft") {
                p.sy += c.sy
                if (c.yoff < p.yoff)
                    p.yoff = c.yoff
            } else {
                p.sx += c.sx
                if (c.xoff < p.xoff)
                    p.xoff = c.xoff
            }
            p.fit()
            if (p instanceof Layout)
                // just pick the first cell
                p.cells[0].focus()
            else
                p.focus()
            // remove this from the layout
            this.cells.splice(i, 1)
        }
    }
    /*
     * Replace an old cell with a new cell, used when a pane
     * is replaced with a layout
     */
    replace(o, n) {
        this.cells.splice(this.cells.indexOf(o), 1, n)
    }
    /*
     * Adds a new cell - `n` - to the layout, just after `o`
     */
    addPane(props) {
        // CONGRATS! a new pane is born. props must include at keast sx & sy
        let p = props || {}
        p.w = this.w
        p.t7 = this.t7
        p.host = this.host
        p.layout = this
        p.id = this.t7.cells.length
        let pane = new Pane(p)
        this.t7.cells.push(pane)
        if (p.parent instanceof Cell)
            this.cells.splice(this.cells.indexOf(p.parent)+1, 0, pane)
        else
            this.cells.push(pane)
        // opening the terminal and the datachannel are heavy so we wait
        // for 10 msecs to let the new layout refresh
<<<<<<< HEAD
        pane.openTerminal()
        pane.focus()
        if (this.t7.pc != null)
            pane.openDC()
=======
        // setTimeout(() => {
            pane.openTerminal()
            pane.focus()
            if (this.t7.pc != null)
                pane.openDC()
        // }, 10)
>>>>>>> e6a44d2b
        return pane
    }
    fit() {
        this.cells.forEach((c) => (typeof c.t == "object") && c.fit())
    }
    toText() {
        // r is the text we return, start with our own dimensions & position
        let r = (this.dir=="rightleft")?"[":"{"
        let that = this
        // get the dimensions of all the cell, recurse if a layout is found
        this.cells.forEach((c, i) => {
            if (i > 0)
                r += ','
            try {
                r += `${c.sx.toFixed(3)}x${c.sy.toFixed(3)}`
            }
            catch(e) {
                console.log(i, c)
            }
            r += `,${c.xoff.toFixed(3)},${c.yoff.toFixed(3)}`
            if (c == that)
                console.log("ERROR: layout shouldn't have `this` in his cells")
            // TODO: remove this workaround - `c != that`
            if ((c != that) && (typeof c.toText == "function"))
                r += c.toText()
            else
                r += `,${c.id}`
        })
        r += (this.dir=="rightleft")?"]":"}"
        return r
    }

    get sx() {
        return parseFloat(this.e.style.width.slice(0,-1)) / 100.0
    }
    /*
     * update the sx of all cells
     */
    set sx(val) {
        let r = val/this.sx
        this.e.style.width = String(val * 100) + "%"
        if (this.cells !== undefined)
            // this doesn't happen on init and that's fine
            this.cells.forEach((c) => c.sx *= r)
    }
    get sy() {
        return parseFloat(this.e.style.height.slice(0,-1)) / 100.0
    }
    /*
     * Update the y size for all cells
     */
    set sy(val) {
        let r = val/this.sy
        this.e.style.height = String(val * 100) + "%"
        if (this.cells !== undefined)
            this.cells.forEach((c) => c.sy *= r)
    }
    get xoff() {
        return parseFloat(this.e.style.left.slice(0,-1)) / 100.0
    }
    /*
     * Update the X offset for all cells
     */
    set xoff(val) {
        let x=val
        this.e.style.left = String(val * 100) + "%"
        if (this.cells !== undefined)
            this.cells.forEach((c) => {
                if (this.dir == "rightleft")
                    c.xoff = val
                else {
                    c.xoff = x
                    x += c.sx
                }
            })
    }
    get yoff() {
        return parseFloat(this.e.style.top.slice(0,-1)) / 100.0
    }
    /*
     * Update the Y offset for all cells
     */
    set yoff(val) {
        let y = val
        this.e.style.top = String(val * 100) + "%"
        if (this.cells !== undefined)
            this.cells.forEach((c) => {
                if (this.dir =="topbottom")
                    c.yoff = val
                else {
                    c.yoff = y
                    y += c.sy
                }
            })
    }

}
class Pane extends Cell {
    constructor(props) {
        props.className = "pane"
        super(props)
        this.catchFingers()
        this.state = "init"
        this.d = null
        this.zoomed = false
        this.active = false
    }

    write(data) {
        this.t.write(data)
    }
                
    setEcho(echoOn) {
        if (this.echo === undefined) {
            this.t.onData((data) => this.echo && this.t.write(data))
        }
        this.echo = echoOn
    }
    openTerminal() {
        var afterLeader = false

        this.t = new Terminal({
            convertEol: true,
            theme: THEME,
            rows:24,
            cols:80
        })
        this.fitAddon = new FitAddon()
        this.t.open(this.e)
        this.t.loadAddon(this.fitAddon)
        this.t.onKey((ev) =>  {
            if (afterLeader) {
                if (ev.domEvent.key == "z") 
                    this.toggleZoom()
                else if (ev.domEvent.key == ",") 
                    this.w.rename()
                else if (ev.domEvent.key == "d")
                    this.close()
                afterLeader = false
            }
            // TODO: make the leader key configurable
            else if ((ev.domEvent.ctrlKey == true) && (ev.domEvent.key == "a")) {
                afterLeader = true
                return
            }
            else
                if (this.d != null)
                    this.d.send(ev.key)
        })
        this.fit()
        this.state = "opened"
        // this.t7.play(this)
        return this.t
    }

    // fit a pane
    fit() {
        if (this.fitAddon !== undefined) {
            this.fitAddon.fit()
            this.host.sendSize(this)
        }
        if (this.fitAddon !== undefined)
            // wait a bit so the display refreshes before we do the heavy lifting
            // lifitinof resizing the terminal
            this.fitAddon.fit()
            this.host.sendSize(this)
    }
    focus() {
        super.focus()
        if (this.t !== undefined)
            this.t.focus()
    }
    /*
     * Splitting the pane, receivees a dir-  either "topbottom" or "rightleft"
     * and the relative size (0-1) of the area left for us.
     * Returns the new pane.
     */
    split(dir, s) {
        var sx, sy, xoff, yoff, l
        // if the current dir is `TBD` we can swing it our way
        if (typeof s == "undefined")
            s = 0.5
        if ((this.layout.dir == "TBD") || (this.layout.cells.length == 1))
            this.layout.dir = dir
        // if we need to create a new layout do it and add us and new pane as cells
        if (this.layout.dir != dir)
            l = this.w.addLayout(dir, this)
        else 
            l = this.layout

        // update the dimensions & position
        if (dir == "rightleft") {
            sy = this.sy * (1 - s)
            sx = this.sx
            xoff = this.xoff
            this.sy -= sy
            yoff = this.yoff + this.sy
        }
        else  {
            sy = this.sy
            sx = this.sx * (1 - s)
            yoff = this.yoff
            this.sx -= sx
            xoff = this.xoff + this.sx
        }
        this.fit()

        // add the new pane
        return l.addPane({sx: sx, sy: sy, 
                          xoff: xoff, yoff: yoff,
                          parent: this})
    }
    openDC() {
        var tSize = this.t.rows+'x'+this.t.cols
        this.buffer = []

        this.d = this.t7.pc.createDataChannel(tSize + ' zsh')
        this.d.onclose = () =>{
            this.state = "disconnected"
            this.write('Data Channel is closed.\n')
            this.close()
        }
        this.d.onopen = () => {
            this.state = "opened"
            // TODO: set our size by sending "refresh-client -C <width>x<height>"
            setTimeout(() => {
                if (this.state == "opened") {
                    this.write("Sorry, didn't get a prompt from the server.")
                    this.write("Please refresh.")
                }},3000)
        }
        this.d.onmessage = m => {
            // TODO:
            console.log("got message:", this.state, m.data)
            if (this.state == "opened") {
                var enc = new TextDecoder("utf-16"),
                    str = enc.decode(m.data)
                this.state = "ready"
                this.serverId = parseInt(str)
            }
            else if (this.state == "disconnected") {
                this.buffer.push(new Uint8Array(m.data))
            }
            else if (this.state == "ready") {
                this.write(new Uint8Array(m.data))
            }
        }
        return this.d
    }
    toggleZoom() {
        super.toggleZoom()
        this.fit()
    }
}
export { Terminal7 , Cell, Pane, Layout } <|MERGE_RESOLUTION|>--- conflicted
+++ resolved
@@ -12,28 +12,26 @@
      * Terminal7 constructor, all properties should be initiated here
      */
     constructor() {
-        this.d = null
-        this.lastWId = 0
-        this.lastPId = 0
+        this.hosts = []
+        this.windows = []
         this.cells = []
         this.state = "initiated"
-        // TODO make the bottom bars height responsive
-        this.cdc = null
         this.breadcrumbs = []
+        // Load hosts from local storage
         let hs = JSON.parse(localStorage.getItem('hosts'))
-        this.hosts = []
         if (hs != null)
-            hs.forEach((props) => {
-                this.hosts.push(new Host(props))
-                this.lastPId = Math.max(this.lastPID, props.id)
+            hs.forEach((p) => {
+                p.store = true
+                p.t7 = this
+                let h = new Host(p)
+                // h.restore()
+                this.hosts.push(h)
             })
     }
 
     /*
      * Opens terminal7 on the given DOM element.
-     * If the optional `silent` argument is true it does nothing but 
-     * point the `e` property at the given element. Otherwise and by default
-     * it adds the first window and pane.
+     * If  no element is given it adds its parnet element
      */
     open(e) {
         if (!e) {
@@ -44,24 +42,39 @@
         }
         else this.e = e
         this.state = "open"
-        // load the stored hosts, widnows and panes
-        const hs = JSON.parse(localStorage.getItem('hosts'))
-        this.hosts.forEach((h) => h.remove())
-        this.hosts = []
         const plusHost = document.getElementById("plus-host")
-        if (hs != null) hs.forEach((p) => {
-            p.store = true
-            let h = new Host(p)
-            this.hosts.push(h)
-        })
+        if (plusHost != null) {
+            const padre = plusHost.parentNode
+            // Add the hosts boxes to the home page
+            this.hosts.forEach((host) => {
+                let li = document.createElement('li'),
+                    a = document.createElement('a')
+                li.classList.add("border")
+                a.innerHTML = `<h3> ${host.user}</h3><h2>@</h2><h3>${host.addr}</h3>`
+                // Add gestures on the window name for rename and drag to trash
+                let hm = new Hammer.Manager(li, {})
+                hm.options.domEvents=true; // enable dom events
+                hm.add(new Hammer.Press({event: "edit", pointers: 1}))
+                hm.add(new Hammer.Tap({event: "connect", pointers: 1}))
+                hm.on("edit", (ev) => console.log("TODO: add host editing"))
+                hm.on("connect", (ev) => host.connect())
+                li.appendChild(a)
+                li.onclick = () => host.connect()
+                // use prepend to keep the "+" last
+                papdre.prepend(li)
+            })
+        }
     }
     addHost(p) {
-        console.log(`adding ${h.user}@${h.addr} & saving hosts`)
-        out = []
+        let out = []
         // add the id
         p.id = this.hosts.length
+        p.t7 = this
         let h = new Host(p)
+        console.log(`adding ${h.user}@${h.addr} & saving hosts`)
         this.hosts.push(h)
+        this.storeHosts()
+        return h
     }
     storeHosts() { 
         let out = []
@@ -69,14 +82,16 @@
             if (h.store) {
                 let ws = []
                 h.windows.forEach((w) => ws.push(w.id))
-                out.push({addr: p.addr, user: p.user, secret: p.secret,
-                    name:p.name, windows: ws})
+                out.push({addr: h.addr, user: h.user, secret: h.secret,
+                    name:h.name, windows: ws})
             }
         })
         console.log("Storing hosts:", out)
-        localStorage.setItem('hosts', JSON.stringify(out))
-        return h
-    }
+        localStorage.setItem("hosts", JSON.stringify(out))
+    }
+    /*
+     * asciinema .cast file player, for demo puposes
+     */
     play(pane, frame) {
         var d
         let m = Casts[pane.cast]
@@ -100,63 +115,57 @@
             this.play(pane, frame+1)
         }, d*1000)
     }
-    // TODO: loop on all windows and get their layout. returns a string
-    get layout() {
-    }
 }
 
 class Host {
     constructor (props) {
+        // given properties
+        this.id = props.id
+        this.t7 = props.t7
+        // this shortcut allows cells to split without knowing t7
+        this.cells = this.t7.cells
+        this.addr = props.addr
+        this.user = props.user
+        this.secret = props.secret
+        this.store = props.store
+        this.name = (!props.name)?`${this.user}@${this.addr}`:props.name
+        // 
         this.pc = null
         this.windows = []
         this.activeW = null
         this.activeP = null
         this.state = "initiated"
-        // given properties
-        this.id = props.id
-        this.t7 = props.t7
-        this.addr = props.addr
-        this.user = props.user
-        this.secret = props.secret
-        this.store = props.store
-        this.name = (!props.name)?`${this.user}@${this.addr}`:props.name
         this.pendingCDCMsgs = []
         this.lastMsgId = 1
+        // a mapping of refrence number to function called on received ack
         this.onack = {}
-        const plusHost = document.getElementById("plus-host")
-        if (plusHost != null) {
-            // Add our home page box 
-            let li = document.createElement('li'),
-                a = document.createElement('a')
-            li.classList.add("border")
-            a.innerHTML = `<h3> ${h.user}</h3><h2>@</h2><h3>${h.addr}</h3>`
-            // Add gestures on the window name for rename and drag to trash
-            let hm = new Hammer.Manager(li, {})
-            hm.options.domEvents=true; // enable dom events
-            hm.add(new Hammer.Press({event: "edit", pointers: 1}))
-            hm.add(new Hammer.Tap({event: "connect", pointers: 1}))
-            hm.on("edit", (ev) => console.log("TODO: add host editing"))
-            hm.on("connect", (ev) => this.connect())
-            li.appendChild(a)
-            li.onclick = () => this.connect()
-            plusHost.parentNode.prepend(li)
-        }
-    }
-
+    }
+
+    /*
+     * connect opens a webrtc peer connection the the host then it opens
+     * the control channel, authenticates.eturns a promise which is resolved
+     * on receiving the authentication ack.
+     */
     connect() {
         // TODO: if we're already connected just popup the host's active w
         return new Promise((resolve, reject) => {
             if (this.activeW == null)
                 // add the first window
                 this.activeW = this.addWindow('Welcome')
+    
+            // if we're already connected, just focus
+            if (this.state == "connected") {
+                this.activeW.focus()
+                resolve("focused")
+                return
+            }
 
             this.pc = new RTCPeerConnection({ iceServers: [
                       { urls: 'stun:stun.l.google.com:19302' }
                     ] })
 
-            this.pc.oniceconnectionstatechange = e => {
-                console.log("ice connection state change: " + this.pc.iceConnectionState)
-            }
+            this.pc.onnegotiationneeded = e => 
+                this.pc.createOffer().then(d => this.pc.setLocalDescription(d))
             this.pc.onicecandidate = event => {
                 if (event.candidate === null) {
                   let offer = btoa(JSON.stringify(this.pc.localDescription))
@@ -175,7 +184,7 @@
                         alert(e)
                       }
                       this.state = "connected"
-                      this.openCDC().then(() =>
+                      this.openCDC().then(() => {
                           this.authenticate()
                           .then((m) => {
                                 // watch the add tab button
@@ -185,12 +194,14 @@
                                 // add the windows and connect to the panes
                                 resolve(m)
                           })
-                          .catch((m) => reject(m)))
-            })}}
-            this.pc.onnegotiationneeded = e => 
-                this.pc.createOffer().then(d => this.pc.setLocalDescription(d))
-            // store the host to local storage
-        })
+                          .catch((m) => reject(m))
+                      })
+                })
+              }
+            }
+            this.pc.oniceconnectionstatechange = e => {
+                console.log("ice connection state change: " + this.pc.iceConnectionState)
+            }})
     }
     /*
      * sencCTRLMsg gets a control message and sends it if we have a control
@@ -201,6 +212,7 @@
         // helps us ensure every message gets only one Id
         if (msg.message_id === undefined) 
             msg.message_id = this.lastMsgId++
+        // don't change the time if it's a retransmit
         if (msg.time == undefined)
             msg.time = Date.now()
         if (!this.cdc)
@@ -235,7 +247,10 @@
                 resolved = true
                 resolve(`got auth ack with token ${t}`)
             }
-            setTimeout(() => if (!resolved) reject("Timeout on auth ack"), 1000)
+            setTimeout(() => {
+                if (!resolved)
+                    reject("Timeout on auth ack"), 1000
+            })
         })
     }
     /*
@@ -310,7 +325,7 @@
 }
 class Window {
     constructor (props) {
-        this.host = props.home
+        this.host = props.host
         this.id = props.id
         this.name = props.name || `Tab ${this.id+1}`
         this.cells = []
@@ -326,12 +341,11 @@
         let l = 1.0,
             props = {sx:l, sy:l, // -this.t7/bottomMargin,
                      xoff: 0, yoff: 0,
-                     w: w,
+                     w: this,
                      host: this.host},
             layout = this.addLayout("TBD", props)
             
         this.activeP = layout.addPane(props)
-        this.activeP = w.activeP
         // Add the name with link at #window-names
         let li = document.createElement('li'),
             a = document.createElement('a')
@@ -346,21 +360,21 @@
         h.add(new Hammer.Tap({event: "switch", pointers: 1}))
         h.on("rename", (ev) => 
              // For some reason this works much better with a timeout
-             window.setTimeout(() => w.rename(), 0))
-        h.on('switch', (ev) => w.focus())
+             window.setTimeout(() => this.rename(), 0))
+        h.on('switch', (ev) => this.focus())
         li.appendChild(a)
         this.nameE = a
         let wn = document.getElementById("window-names")
         if (wn != null)
             wn.appendChild(li)
-        this.focus()
+        this.activeP.focus()
     }
     /*
      * Change the active window, all other windows and
      * mark its name in the tabbar as the chosen one
      */
     focus() {
-        /* use the breadcrumbs
+        /* TODO: use the breadcrumbs
         if (typeof w == "undefined") {
             this.breadcrumbs.pop()
             // TODO: what if it's the first crumb we just deleted?
@@ -376,8 +390,8 @@
     }
     addLayout(dir, basedOn) {
         let l = new Layout(dir, basedOn)
-        l.id = this.t7.cells.length
-        this.cells.push(l)
+        l.id = this.host.cells.length
+        this.host.cells.push(l)
         return l
 
     }
@@ -457,11 +471,11 @@
         this.active = true
         this.w.active = true
         this.w.activeP = this
-        if (this.t7.activeP !== undefined) {
-            this.t7.activeP.e.classList.remove("focused")
+        if (this.host.activeP !== null) {
+            this.host.activeP.e.classList.remove("focused")
         }
         this.e.classList.add("focused")
-        this.t7.activeP = this
+        this.host.activeP = this
         
     }
     /*
@@ -631,37 +645,30 @@
         this.cells.splice(this.cells.indexOf(o), 1, n)
     }
     /*
-     * Adds a new cell - `n` - to the layout, just after `o`
+     * Adds a new pane. If the host is connected the pane will open a
+     * new data channel.
      */
     addPane(props) {
         // CONGRATS! a new pane is born. props must include at keast sx & sy
         let p = props || {}
         p.w = this.w
-        p.t7 = this.t7
         p.host = this.host
         p.layout = this
-        p.id = this.t7.cells.length
+        p.id = this.host.cells.length
         let pane = new Pane(p)
-        this.t7.cells.push(pane)
+        this.host.cells.push(pane)
         if (p.parent instanceof Cell)
             this.cells.splice(this.cells.indexOf(p.parent)+1, 0, pane)
         else
             this.cells.push(pane)
         // opening the terminal and the datachannel are heavy so we wait
         // for 10 msecs to let the new layout refresh
-<<<<<<< HEAD
         pane.openTerminal()
         pane.focus()
-        if (this.t7.pc != null)
+        // if we're connected, open the data channel
+        if (this.host.pc != null)
+            // TODO: add a timeout, so display will update
             pane.openDC()
-=======
-        // setTimeout(() => {
-            pane.openTerminal()
-            pane.focus()
-            if (this.t7.pc != null)
-                pane.openDC()
-        // }, 10)
->>>>>>> e6a44d2b
         return pane
     }
     fit() {
