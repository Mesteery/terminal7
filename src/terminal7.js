/*
 * This file contains the code that makes terminal seven - a tmux inspired
 * touchable terminal multiplexer running over wertc's data channels.
 */
import { Terminal } from 'xterm'
import { FitAddon } from 'xterm-addon-fit'
import { formatDate } from './index.js'
import * as Hammer from 'hammerjs'

const ABIT = 10,  // ashort period of time, in milli
      MINIMUM_WIDTH = 50,
      MINIMUM_HEIGHT = 50,
      RETRIES = 3,
      THEME = {foreground: "#00FAFA", background: "#000"},
      TIMEOUT = 3000

class Terminal7 {
    /*
     * Terminal7 constructor, all properties should be initiated here
     */
    constructor(settings) {
        settings = settings || {}
        this.hosts = []
        this.cells = []
        this.state = "init"
        this.activeH = null
        // Load hosts from local storage
        let hs = JSON.parse(localStorage.getItem('hosts'))
        if (hs != null)
            hs.forEach((p) => {
                p.store = true
                p.t7 = this
                let h = new Host(p)
                // h.restore()
                this.hosts.push(h)
            })
        this.minSplitSpeed      = settings.minSplitSpeed || 2.2
        this.scrollLingers4     = settings.scrollLingers4 || 2000
        this.shortestLongPress  = settings.shortestLongPress || 1000
        this.borderHotSpotSize  = settings.borderHotSpotSize || 30
    }
    /*
     * Terminal7.open opens terminal on the given DOM element,
     * loads the hosts from local storage and redirects to home
     */
    open(e) {
        if (!e) {
            // create the container element
            e = document.createElement('div')
            e.id = "terminal7"
            document.body.appendChild(e)
        }
        else this.e = e
        // buttons
        let t = document.querySelector(".trash")
        if (t) t.onclick = (ev) => this.activeH.activeW.activeP.close()
        window.onresize = 
            c => this.cells.forEach(c => {if (c.fit != undefined) c.fit()})
<<<<<<< HEAD
        let s = document.querySelector("#home-button")
        s.addEventListener('click', ev => this.goHome())
=======
        let s = document.getElementById("home-button")
        s.onclick = ev => {
            let activeH = this.activeH
            if (activeH) {
                activeH.e.style.display = "none"
            }
            // hide the modal
            this.clear()
            this.goHome()
        }
>>>>>>> bcf2a094
        
        let addHost = document.getElementById("add-host")
        // display the home page, starting with the plus button
        document.getElementById('plus-host').addEventListener(
            'click', ev => addHost.style.display="block")
        addHost.querySelector(".submit").addEventListener('click', (ev) => {
            let remember =
                    addHost.querySelector('[name="remember"]').value,
            host = this.addHost({
                addr: addHost.querySelector('[name="host"]').value,
                user: addHost.querySelector('[name="username"]').value,
                secret: addHost.querySelector('[name="password"]').value,
                store: remember == "on"
            })
<<<<<<< HEAD
            this.clear()
            host.connect()
        })
        // hide the modal on xmark click
        addHost.querySelector(".close").addEventListener('click',  ev =>  {
            ev.target.parentNode.parentNode.parentNode.style.display="none"
            this.clear()
        })
=======
        )
>>>>>>> bcf2a094
        this.state = "open"
        this.hosts.forEach((host) => {
            host.open(e)
            host.e.style.display = "none"
        })
<<<<<<< HEAD
        // Handle network events for the active host
        document.addEventListener("online", ev => {
            console.log("online")
            this.clear()
            this.activeH && this.activeH.connect()
        })
        document.addEventListener("offline", ev => {
            console.log("offline")
            this.activeH.updateState("offline")
        })
        this.catchFingers()
        this.goHome()
    }
    /*
     * terminal7.onTouch is called on all nrowser's touch events
     */
    onTouch(type, ev) {
        let e = ev.target,
            pane = e.p
        // handle only events on pane
        if (pane === undefined) {
            console.log("igonring touch event on non-pane element: ", e )
            return
        }
        let x  = ev.changedTouches[0].pageX,
            y  = ev.changedTouches[0].pageY,
            lx = (x / document.body.offsetWidth - pane.xoff) / pane.sx,
            ly = (y / document.body.offsetHeight - pane.yoff) / pane.sy
        if (type == "start") {
            this.touch0 = Date.now() 
            this.firstT = this.lastT = ev.changedTouches
            window.toBeFit = new Set([])
            return 
        } else if (type == "cancel") {
            this.touch0 = null
            this.firstT = []
            this.lastT = []
            this.gesture = null
            return
        }

        if (!this.firstT)
            return
        let dx = this.firstT[0].pageX - x,
            dy = this.firstT[0].pageY - y,
            d  = Math.sqrt(Math.pow(dx, 2) + Math.pow(dy, 2)),
            deltaT = Date.now() - this.touch0,
            s  = d/deltaT,
            r = Math.abs(dx / dy),
            topb  = r < 1.0
        if (type == "move") {
            if (this.gesture == null) {
                let rect = pane.e.getBoundingClientRect()
                console.log(x, y, rect)
                // identify pan event on a border
                if (x - rect.x < this.borderHotSpotSize)
                    this.gesture = "panborderleft"
                else if (rect.right - x < this.borderHotSpotSize) 
                    this.gesture = "panborderright"
                else if (y - rect.y < this.borderHotSpotSize)
                    this.gesture = "panbordertop"
                else if (rect.bottom - y < this.borderHotSpotSize)
                    this.gesture = "panborderbottom"
                else 
                    return
                console.log(`identified: ${this.gesture}`)
            } 
            if (this.gesture.startsWith("panborder")) {
                let where = this.gesture.slice(9),
                    dest = ((where == "top") || (where == "bottom"))
                            ? y / document.body.offsetHeight
                            : x / document.body.offsetWidth
                console.log(`moving ${where} border of #${pane.id} to ${dest}`)
                pane.layout.moveBorder(pane, where, dest)
            }
            this.lastT = ev.changedTouches
        }
        if (type == "end") {
            window.toBeFit.forEach(c => c.fit())
            window.toBeFit = new Set([])
            if ((!pane.scrolling)
                && (ev.changedTouches.length == 1)
                && (d > 50)) {
                // it's a swipe!!
                console.log(`swipe speed: ${s}`)
                if (s > this.minSplitSpeed) {
                    let p = ev.target.p
                    if (!pane.zoomed)  {
                        let t = pane.split((topb)?"topbottom":"rightleft",
                                           (topb)?lx:ly)
                        // t.focus()
                    }
                }
            }
            this.touch0 = null
            this.firstT = []
            this.gesture = null
        }
    }
    catchFingers() {
        var start,
            last,
            firstT = [],
            gesture = null
        this.e.addEventListener("touchstart", ev => this.onTouch("start", ev),
            false)
        this.e.addEventListener("touchend", ev => this.onTouch("end", ev),
            false)
        this.e.addEventListener("touchcancel", e => this.onTouch("cancel", ev),
            false)
        this.e.addEventListener("touchmove", ev => this.onTouch("move", ev),
            false)
=======
        this.goHome()
>>>>>>> bcf2a094
    }
    /*
     * Terminal7.addHost is used to add a host with properties p to terminal 7
     */
    addHost(p) {
        let out = []
        // add the id
        p.id = this.hosts.length
        p.t7 = this
        let h = new Host(p)
        console.log(`adding ${h.user}@${h.addr} & saving hosts`)
        this.hosts.push(h)
        this.storeHosts()
        h.open(this.e)
        return h
    }
    storeHosts() { 
        let out = []
        this.hosts.forEach((h) => {
            if (h.store) {
                let ws = []
                h.windows.forEach((w) => ws.push(w.id))
                out.push({id: h.id, addr: h.addr, user: h.user, secret: h.secret,
                    name:h.name, windows: ws})
            }
        })
        console.log("Storing hosts:", out)
        localStorage.setItem("hosts", JSON.stringify(out))
    }
<<<<<<< HEAD
    goHome() {
        if (this.activeH) {
            this.activeH.e.style.display = "none"
        }
        // hide the modals
        this.clear()
        window.location.href = "#home"
    }
    clear () {
=======
    clear() {
>>>>>>> bcf2a094
        document.querySelectorAll(".modal").forEach(e =>
                e.style.display = "none")
    }
    goHome() {
        let s = document.getElementById("home-button")
        s.classList.add("on")
        window.location.href = "#home"
    }
}

class Host {
    constructor (props) {
        // given properties
        this.id = props.id
        this.t7 = props.t7
        // this shortcut allows cells to split without knowing t7
        this.cells = this.t7.cells
        this.addr = props.addr
        this.user = props.user
        this.secret = props.secret
        this.store = props.store
        this.name = (!props.name)?`${this.user}@${this.addr}`:props.name
        // 
        this.pc = null
        this.windows = []
        this.activeW = null
        this.state = this.updateState("init")
        this.pendingCDCMsgs = []
        this.lastMsgId = 1
        // a mapping of refrence number to function called on received ack
        this.onack = {}
        this.breadcrumbs = []
        this.log = []
        this.peer = null
    }

    /*
     * Host.open opens a host element on the given element
     */
    open(e) {
        // create the host element - holding the tabs, windows and tab bar
        this.e = document.createElement('div')
        this.e.className = "host"
        this.e.style.zIndex = 2
        this.e.id = `host-${this.id}`
        e.appendChild(this.e)
        // add the tab bar
        let t = document.getElementById("tabbar-template")
        if (t) {
            t = t.content.cloneNode(true)
            let a = t.querySelector(".add-tab")
            a.addEventListener('click', (e) => this.addWindow())
            let b = t.querySelector(".bang")
            b.addEventListener('click', (e) => this.updateState("disconnected"))
            this.e.appendChild(t)
        }
        const plusHost = document.getElementById("plus-host")
        if (plusHost != null)  {
            // Add the hosts boxes to the home page
            let li = document.createElement('li'),
                a = document.createElement('a'),
                addr = this.addr && this.addr.substr(0, this.addr.indexOf(":"))
            li.classList.add("border")
            a.innerHTML = `<h3> ${this.user}</h3><h2>@</h2><h3>${addr}</h3>`
            // Add gestures on the window name for rename and drag to trash
            let hm = new Hammer.Manager(li, {})
            hm.options.domEvents=true; // enable dom events
            hm.add(new Hammer.Press({event: "edit", pointers: 1}))
            hm.add(new Hammer.Tap({event: "connect", pointers: 1}))
            hm.on("edit", (ev) => console.log("TODO: add host editing"))
            hm.on("connect", (ev) => this.connect())
            li.appendChild(a)
            // use prepend to keep the "+" last
            plusHost.parentNode.prepend(li)
        }
    }
    focus() {
        // first hide the current focused host
        let activeH = this.t7.activeH
        if (activeH) {
            activeH.e.style.display = "none"
        }
        this.e.style.display = "block"
        this.t7.activeH = this
        if (this.activeW)
            this.activeW.focus()
        let s = document.getElementById("home-button")
        s.classList.remove("on")
    }
            
    /*
     * Host.updateState(state) is the place for the host state machine
     */
    updateState(state) {
        let e = document.getElementById("disconnect-modal")
        if ((e.style.display == "none") && 
            ((state == "disconnected") ||
             (state == "unreachable") ||
             (state == "offline"))) {
            // clear pending messages to let the user start fresh
            this.pendingCDCMsgs = []
            e.querySelector("h1").textContent =
                (state == "offline")?"Network is Down":`Host ${state}`
            e.querySelector(".reconnect").addEventListener('click', ev => {
                e.style.display = "none"
                this.connect()
            })
            e.querySelector(".close").addEventListener('click', ev => {
                e.style.display = "none"
                this.t7.goHome()
            })
            e.style.display = "block"
        }
        else if (state == "connected")
            this.clearLog()
        console.log("host state change: ", this.state)
        this.state = state 
    }
    /*
     * Host.clearLog cleans the log and the status modals
     */
    clearLog() {
        this.log.forEach(m => m.remove())
        this.log = []
        // hide the disconnect modal
        document.getElementById("disconnect-modal").style.display = "none"
    }
    /*
     * Host.peerConnect connects the webrtc session with the peer
     */
    peerConnect(offer) {
        let sd = new RTCSessionDescription(offer)
        this.notify("Setting remote description") // TODO: add a var or two
        this.pc.setRemoteDescription(sd)
            .catch (e => {
                this.notify(`Failed to set remote describtion: ${e}`)
                this.updateState("disconnected")
            })
    }
    /*
     * Host.connect opens a webrtc peer connection to the host and then opens
     * the control channel and authenticates.
     */
    connect() {
        // if we're already connected, just focus
        this.focus()
        if (this.state == "connected") {
            return
        }
        if (this.activeW == null) {
            // add the first window
            this.e.style.display = "block"
            this.addWindow('Welcome')
        }

        this.clearLog()
        this.pc = new RTCPeerConnection({ iceServers: [
                  { urls: 'stun:stun2.l.google.com:19302' }
                ] })
        this.pc.oniceconnectionstatechange = e =>
            this.updateState(this.pc.iceConnectionState)

        let offer = ""
        // if (this.peer != null)
        if (false)
            this.peerConnect(this.peer)
        else
            this.pc.onicecandidate = event => {
                this.notify("Got ice candidate")
                if (event.candidate && !offer) {
                  offer = btoa(JSON.stringify(this.pc.localDescription))
                  console.log("Signaling server...\n")
                  fetch('http://'+this.addr+'/connect', {
                    headers: {"Content-Type": "application/json;charset=utf-8"},
                    method: 'POST',
                    body: JSON.stringify({Offer: offer}) 
                  }).then(response => response.text())
                    .then(data => {
                        this.peer = JSON.parse(atob(data))
                        this.peerConnect(this.peer)
                     // this.state = this.updateState("connected")
                  }).catch(error => {
                        // notify, but first remove the period at the end
                        this.notify(error.message.slice(0,-1))
                        // redisplay the disconnected modal
                        this.updateState("unreachable")
                    })
                }
            }
        this.pc.onnegotiationneeded = e => {
            console.log("on negotiation needed", e)
            this.pc.createOffer().then(d => this.pc.setLocalDescription(d))
        }
        this.openCDC()
        // suthenticate starts the ball rolling
        this.login((this.state == "disconnected") || (this.state == "failed"))
        setTimeout(ev => {
            if (this.state != "completed") {
                this.notify("Failed to connect to the server")
                this.updateState("disconnected")
            }
        }, TIMEOUT)
    }
    /*
     * Host.noitify adds a message to the host's log
     */
    notify(message) {    
        let ul = document.getElementById("log-msgs"),
            li = document.createElement("li"),
            d = new Date(),
            t = formatDate(d, "hh:mm:ss.fff")

        li.innerHTML = `<time>${t}</time> ${message}`
        li.classList = "log-msg"
        ul.appendChild(li)
        this.log.push(li)
    }
    /*
     * sencCTRLMsg gets a control message and sends it if we have a control
     * channle open or adds it to the queue if we're early to the part
     */
    sendCTRLMsg(msg) {
        console.log("sending ctrl message ", msg)
        // helps us ensure every message gets only one Id
        if (msg.message_id === undefined) 
            msg.message_id = this.lastMsgId++
        // don't change the time if it's a retransmit
        if (msg.time == undefined)
            msg.time = Date.now()
        if (!this.cdc || this.cdc.readyState != "open")
            this.pendingCDCMsgs.push(msg)
        else {
            const s = JSON.stringify(msg)
            try {
                this.cdc.send(s)
            } catch(err) {
                //TODO: this is silly, count proper retries
                console.log("Got error trying to send ctrl message", err)
            }
        }
        return msg.message_id
    }
    /*
     * authenticate send the authentication message over the control channel
     */
    login(reconnect) {
        let resolved = false
        let msgId = this.sendCTRLMsg({auth: {
                            username: this.user,
                            secret: this.secret
        }})

        this.onack[msgId] = (t) => {
            console.log("In auth ack")
            if (this.secret != t) {
                this.secret = t
                if (this.store)
                    this.t7.storeHosts()
            }
            resolved = true
            if (reconnect)
                // reconnect to open panes
                this.cells.forEach((c) => {
                    if (c.openDC != undefined) {
                        c.openDC(reconnect)
                    }
                })
            else  {
                // add the windows and connect to the panes
                let aP = this.activeW.activeP 
                if (!aP.d)
                    setTimeout(e => aP.openDC(), ABIT)
            }
        }
        setTimeout(() => {
            if (!resolved)
                // TODO: handle expired timeout
                this.notify("Timeout on auth ack"), 1000
        })
    }
    /*
     * Adds a window, complete with a first layout and pane
     */
    addWindow(name) {
        let id = this.windows.length
        if (!(name instanceof String))
            name = `Tab ${id+1}`
        let w = new Window({name:name, host: this, id: id})
        this.windows.push(w)
        w.open(this.e)
        this.activeW = w
        return w
    }
    /*
     * Host.openCDC opens the control channel and handle incoming messages
     */
    openCDC() {
        var cdc = this.pc.createDataChannel('%')
        this.cdc = cdc
        console.log("<opening cdc")
        cdc.onclose = () =>{
            this.state = "closed"
            console.log('Control Channel is closed')
            this.close(true)
            // TODO: What now?
        }
        cdc.onopen = () => {
            if (this.pendingCDCMsgs.length > 0)
                // TODO: why the time out? why 100mili?
                setTimeout(() => {
                    console.log("sending pending messages:", this.pendingCDCMsgs)
                    this.pendingCDCMsgs.forEach((m) => this.sendCTRLMsg(m), ABIT)
                    this.pendingCDCMsgs = []
                }, 100)
        }
        cdc.onmessage = m => {
            const d = new TextDecoder("utf-8"),
                  msg = JSON.parse(d.decode(m.data))

            // handle Ack
            if (msg.ack !== undefined) {
                const handler = this.onack[msg.ack.ref]
                console.log("got cdc message:", this.state, msg)
                if (handler != undefined) {
                    handler(msg.ack.body)
                    // just to make sure we don't call it twice
                    delete this.onack[msg.ack.ref]
                }
                else
                    console.log("Got a cdc ack with no handler", msg)
            }
        }
        return cdc
    }
    /*
     * Host.close closes the peer connection and removes the host from the UI
     */
    close(verify) {
        // this.e.innerHTML=""
        if (verify)
            console.log("TODO: verify close")
        this.pc.close()
        this.state = this.updateState("close")
        this.windows.forEach(w => w.close())
        this.windows = []
        this.activeW = null
        this.breadcrumbs = []
        this.clearLog()
        this.e.style.display = "none"
        this.t7.goHome()
    }
    /*
     * Host.sendSize sends a control message with the pane's size to the server
     */
    sendSize(pane) {
        if ((this.pc != null) && pane.channelId)
            this.sendCTRLMsg({resize_pty: {
                                channel_id: pane.channelId,
                                sx: pane.t.cols,
                                sy: pane.t.rows
                              }})
    }
}
class Window {
    constructor(props) {
        this.host = props.host
        this.id = props.id
        this.name = props.name || `Tab ${this.id+1}`
        this.cells = []
        this.e = null
        this.activeP = null
    }
    /*
     * Window.open opens creates the window's element and the first layout and
     * pane
     */
    open(e) {
        this.e = document.createElement('div')
        this.e.className = "window"
        this.e.id = `tab-${this.host.id}.${this.id}`
        e.appendChild(this.e)
        // create the first layout and pane
        let props = {sx: 1.0, sy: 0.88, // -this.t7/bottomMargin,
                     xoff: 0, yoff: 0,
                     w: this,
                     host: this.host},
            layout = this.addLayout("TBD", props)
            
        // Add the name with link to tab bar
        let div = document.createElement('div'),
            a = document.createElement('a')
        a.id = this.e.id+'-name'
        a.w = this
        a.setAttribute('href', `#${this.e.id}`)
        a.innerHTML = this.name
        // Add gestures on the window name for rename and drag to trash
        let h = new Hammer.Manager(a, {})
        h.options.domEvents=true; // enable dom events
        h.add(new Hammer.Press({event: "rename", pointers: 1}))
        h.add(new Hammer.Tap({event: "switch", pointers: 1}))
        h.on("rename", (ev) => 
             // For some reason this works much better with a timeout
             window.setTimeout(() => this.rename(), 0))
        h.on('switch', (ev) => this.focus())
        div.appendChild(a)
        this.nameE = a
        let wn = this.host.e.querySelector(".tabs")
        if (wn != null)
            wn.appendChild(div)
        this.activeP = layout.addPane(props)
        this.focus()
    }
    /*
     * Change the active window, all other windows and
     * mark its name in the tabbar as the chosen one
     */
    focus() {
        this.host.breadcrumbs.push(this)
        // turn off the current active
        let a = this.host.activeW
        if (a) {
            a.nameE.classList.remove("on")
            a.e.style.display = "none"
        }
        this.e.style.display = "block"
        this.nameE.classList.add("on")
        this.host.activeW = this
        window.location.href=`#tab-${this.host.id}.${this.id+1}`
        this.activeP.focus()
    }
    addLayout(dir, basedOn) {
        let l = new Layout(dir, basedOn)
        l.id = this.host.cells.length
        this.host.cells.push(l)
        return l

    }
    /*
     * Replace the window name with an input field and updates the window
     * name when the field is changed. If we lose focus, we drop the changes.
     * In any case we remove the input field.
     */
    rename() {
        let e = this.nameE
        this.focus()
        e.innerHTML= `<input size='10' name='window-name'>`
        let i = e.children[0]
        i.focus()
        // On losing focus, replace the input element with the name
        // TODO: chrome fires too many blur events and wher remove
        // the input element too soon
        i.addEventListener('blur', (e) => {
            let p = e.target.parentNode
            setTimeout(() => p.innerHTML = p.w.name, 0)
        }, { once: true })
        i.addEventListener('change', (e) => {
            console.log("change", e)
            let p = e.target.parentNode
            p.w.name = e.target.value
            setTimeout(() => p.innerHTML = p.w.name, 0)
        })
    }
    close() {
        // remove the window name
        this.nameE.parentNode.remove()
        // remove the element, panes and tabbar gone as they are childs
        this.e.remove()
        // if we're zoomed in, the pane is a chuld of body
        if (this.activeP.zoomed)
            document.body.removeChild(this.activeP.zoomedE)
        this.host.windows.splice(this.host.windows.indexOf(this), 1)
        this.host.activeW = null
        // remove myself from the breadcrumbs
        this.host.breadcrumbs.pop()
        if (this.host.windows.length == 0)
            this.host.close()
        else
            this.host.breadcrumbs.pop().focus()
    }
}

class Cell {
    constructor(props) {
        this.t7 = props.t7 || null
        this.host = props.host || null
        if (props.w instanceof Window)
            this.w = props.w
        else
            throw "Can not create a Cell without an instance of Window in props.w"
        this.id = props.id || undefined
        this.layout = props.layout || null
        this.createElement(props.className)
        this.sx = props.sx || 0.8
        this.sy = props.sy || 0.8
        this.xoff = props.xoff || 0
        this.yoff = props.yoff || 0
        this.zoomed = false
        this.zoomedE = null
    }
    /*
     * Creates the HTML elment that will store our dimensions and content
     * get an optional className to be added to the element
     */
    createElement(className) {
        // creates the div element that will hold the term
        this.e = document.createElement("div")
        this.e.p = this
        this.e.classList = "cell"
        if (typeof className == "string")
            this.e.classList.add(className)
        this.w.e.appendChild(this.e)
        return this.e
    }

    /*
     * Set the focus on the cell
     */
    focus() {
        this.active = true
        if (this.w.activeP !== null) {
            this.w.activeP.e.classList.remove("focused")
        }
        this.w.activeP = this
        this.e.classList.add("focused")
        
    }
    /*
     * Used to grow/shrink the terminal based on containing element dimensions
     * Should be overide
     */
    fit() { }
    scale() {}

    /*
     * Catches gestures on an elment using hammerjs.
     * If an element is not passed in, `this.e` is used
     */
    catchFingers(elem) {
        let e = (typeof elem == 'undefined')?this.e:elem,
            h = new Hammer.Manager(e, {}),
        // h.options.domEvents=true; // enable dom events
            singleTap = new Hammer.Tap({event: "tap"}),
            doubleTap = new Hammer.Tap({event: "doubletap", taps: 2}),
            pinch = new Hammer.Pinch({event: "pinch"}),
            lastEventT = 0;

        h.add([singleTap,
            doubleTap,
            pinch,
            new Hammer.Tap({event: "twofingerstap", pointers: 2})])

        h.on('tap', e => this.focus())
        h.on('twofingerstap', e => this.toggleZoom())
        h.on('doubletap', e => this.toggleZoom())

        h.on('pinch', e => {
            console.log(e.additionalEvent, e.distance, e.angle, e.deltaTime, e.isFirst, e.isFinal)
            if (e.deltaTime < this.lastEventT)
                this.lastEventT = 0
            if (e.deltaTime - this.lastEventT < 200)
                return
            this.lastEventT = e.deltaTime
            if (e.additionalEvent == "pinchout") 
                this.scale(1)
            else
                this.scale(-1)
        })
        this.mc = h
    }
    get sx(){
        return parseFloat(this.e.style.width.slice(0,-1)) / 100.0
    }
    set sx(val) {
        this.e.style.width = String(val*100) + "%"
    }
    get sy() {
        return parseFloat(this.e.style.height.slice(0,-1)) / 100.0
    }
    set sy(val) {
        this.e.style.height = String(val*100) + "%"
    }
    get xoff() {
        return parseFloat(this.e.style.left.slice(0,-1)) / 100.0
    }
    set xoff(val) {
        this.e.style.left = String(val*100) + "%"
    }
    get yoff() {
        return parseFloat(this.e.style.top.slice(0,-1)) / 100.0
    }
    set yoff(val) {
        this.e.style.top = String(val*100) + "%"
    }
    /*
     * Cell.close removes a cell's elment and removes itself from the window
     */
    close() {
        this.layout.onClose(this)
        // remove this from the window
        this.w.cells.splice(this.w.cells.indexOf(this), 1)
        this.e.remove()
    }
    toggleZoom() {
        if (this.zoomed) {
            // Zoom out
            let te = this.zoomedE.children[0]
            this.e.appendChild(te)
            document.body.removeChild(this.zoomedE)
            this.zoomedE = null
        } else {
            let e = document.createElement('div'),
                te = this.e.removeChild(this.e.children[0])
            e.classList.add("pane", "zoomed", "focused")
            this.catchFingers(e)
            e.appendChild(te)
            document.body.appendChild(e)
            this.zoomedE = e
        }
        this.focus()
        this.zoomed = !this.zoomed
    }
}

class Layout extends Cell {
    /*
     * Layout contructor creates a `Layout` object based on a cell.
     * The new object wraps the `basedOn` cell and makes it his first son
     */
    constructor(dir, basedOn) {
        super({sx: basedOn.sx, sy: basedOn.sy,
               xoff: basedOn.xoff, yoff: basedOn.yoff,
               w: basedOn.w, t7: basedOn.t7,
               className: "layout",
               host: basedOn.host})
        this.dir = dir
        // if we're based on a cell, we make it our first cell
        if (basedOn instanceof Cell) {
            this.layout = basedOn.layout
            basedOn.layout = this
            this.cells = [basedOn]
            // if we're in a layout we need replace basedOn there
            if (this.layout != null)
                this.layout.cells.splice(this.layout.cells.indexOf(basedOn), 1, this)
        }
        else
            this.cells = []
    }
    /*
     * On a cell going away, resize the other elements
     */
    onClose(c) {
        // if this is the only pane in the layout, close the layout
        if (this.cells.length == 1) {
            if (this.layout != null)
                this.layout.onClose(this)
            else {
                // activate the next window
                this.w.close()
            }
            this.e.remove()
        } else {
            let i = this.cells.indexOf(c), 
                p = (i > 0)?this.cells[i-1]:this.cells[1]
            // if no peer it means we're removing the last pane in the window
            if (p === undefined) {
                this.w.close()
                return
            }
            if (this.dir == "rightleft") {
                p.sy += c.sy
                if (c.yoff < p.yoff)
                    p.yoff = c.yoff
            } else {
                p.sx += c.sx
                if (c.xoff < p.xoff)
                    p.xoff = c.xoff
            }
            p.fit()
            if (p instanceof Layout)
                // just pick the first cell
                p.cells[0].focus()
            else
                p.focus()
            // remove this from the layout
            this.cells.splice(i, 1)
        }
    }
    /*
     * Replace an old cell with a new cell, used when a pane
     * is replaced with a layout
     */
    replace(o, n) {
        this.cells.splice(this.cells.indexOf(o), 1, n)
    }
    /*
     * Adds a new pane. If the host is connected the pane will open a
     * new data channel.
     */
    addPane(props) {
        // CONGRATS! a new pane is born. props must include at keast sx & sy
        let p = props || {}
        p.w = this.w
        p.host = this.host
        p.layout = this
        p.id = this.host.cells.length
        let pane = new Pane(p)
        this.host.cells.push(pane)
        if (p.parent instanceof Cell)
            this.cells.splice(this.cells.indexOf(p.parent)+1, 0, pane)
        else
            this.cells.push(pane)
        
        // opening the terminal and the datachannel are heavy so we wait
        // for 10 msecs to let the new layout refresh
        pane.openTerminal()
        pane.focus()
        // if we're connected, open the data channel
        if (this.host.pc != null)
            setTimeout(() => {
                try {
                    pane.openDC()
                } catch (e) {
                    console.log("failed to open DC", e)
                }
            }, ABIT)
        return pane
    }
    fit() {
        this.cells.forEach((c) => (typeof c.t == "object") && c.fit())
    }
    toText() {
        // r is the text we return, start with our own dimensions & position
        let r = (this.dir=="rightleft")?"[":"{"
        let that = this
        // get the dimensions of all the cell, recurse if a layout is found
        this.cells.forEach((c, i) => {
            if (i > 0)
                r += ','
            try {
                r += `${c.sx.toFixed(3)}x${c.sy.toFixed(3)}`
            }
            catch(e) {
                console.log(i, c)
            }
            r += `,${c.xoff.toFixed(3)},${c.yoff.toFixed(3)}`
            if (c == that)
                console.log("ERROR: layout shouldn't have `this` in his cells")
            // TODO: remove this workaround - `c != that`
            if ((c != that) && (typeof c.toText == "function"))
                r += c.toText()
            else
                r += `,${c.id}`
        })
        r += (this.dir=="rightleft")?"]":"}"
        return r
    }

    get sx() {
        return parseFloat(this.e.style.width.slice(0,-1)) / 100.0
    }
    /*
     * update the sx of all cells
     */
    set sx(val) {
        let r = val/this.sx
        this.e.style.width = String(val * 100) + "%"
        if (this.cells !== undefined)
            // this doesn't happen on init and that's fine
            this.cells.forEach((c) => c.sx *= r)
    }
    get sy() {
        return parseFloat(this.e.style.height.slice(0,-1)) / 100.0
    }
    /*
     * Update the y size for all cells
     */
    set sy(val) {
        let r = val/this.sy
        this.e.style.height = String(val * 100) + "%"
        if (this.cells !== undefined)
            this.cells.forEach((c) => c.sy *= r)
    }
    get xoff() {
        return parseFloat(this.e.style.left.slice(0,-1)) / 100.0
    }
    /*
     * Update the X offset for all cells
     */
    set xoff(val) {
        let x=val
        this.e.style.left = String(val * 100) + "%"
        if (this.cells !== undefined)
            this.cells.forEach((c) => {
                if (this.dir == "rightleft")
                    c.xoff = val
                else {
                    c.xoff = x
                    x += c.sx
                }
            })
    }
    get yoff() {
        return parseFloat(this.e.style.top.slice(0,-1)) / 100.0
    }
    /*
     * Update the Y offset for all cells
     */
    set yoff(val) {
        let y = val
        this.e.style.top = String(val * 100) + "%"
        if (this.cells !== undefined)
            this.cells.forEach((c) => {
                if (this.dir =="topbottom")
                    c.yoff = val
                else {
                    c.yoff = y
                    y += c.sy
                }
            })
    }
    prevCell(c) {
        var i = this.cells.indexOf(c) - 1
        return (i >= 0)?this.cells[i]:null
    }
    nextCell(c) {
        var i = this.cells.indexOf(c) + 1
        return (i < this.cells.length)?this.cells[i]:null
    }
    /*
     * Layout.moveBorder moves a pane's border
     */
    moveBorder(pane, border, dest) {
        var s, off
        let i = this.cells.indexOf(pane),
            l = pane.layout,
            p0 = null,
            p1 = null
        // first, check if it's a horizontal or vertical border we're moving
        if (border == "top" || border == "bottom") {
            s = "sy"
            off = "yoff"
        } else {
            s = "sx"
            off = "xoff"
        }

        if (this.dir.indexOf(border) == -1) {
            if (border == "top" || border == "left") {
                p0 = this.prevCell(pane)
                p1 = pane
                // if it's the first cell in the layout we need to get the layout's
                // layout to move the borderg
            } else {
                p0 = pane
                p1 = this.nextCell(pane)
            }
        }
        if (p0 == null || p1 == null) {
            this.layout && this.layout.moveBorder(this, border, dest)
            return
        }

        window.toBeFit.add(p0)
        window.toBeFit.add(p1)
        let by = p1[off] - dest
        p0[s] -= by
        p1[s] += by
        p1[off] = dest
    }
}
class Pane extends Cell {
    constructor(props) {
        props.className = "pane"
        super(props)
        this.catchFingers()
        this.state = "init"
        this.d = null
        this.zoomed = false
        this.active = false
        this.channelId = null
        this.fontSize = props.fontSize || 12
        this.scrolling = false
        this.scrollLingers4 = props.scrollLingers4 || 2000
    }

    /*
     * Pane.write writes data to the terminal
     */
    write(data) {
        this.t.write(data)
    }
                
    /*
     * Pane.setEcho sets the terminal's echo to on or off
     */
    setEcho(echoOn) {
        if (this.echo === undefined) {
            this.t.onData((data) => this.echo && this.write(data))
        }
        this.echo = echoOn
    }
    /*
     * Pane.openTerminal opens an xtermjs terminal on our element
     */
    openTerminal() {
        var afterLeader = false,
            con = document.createElement("div")

        con.p = this
        this.t = new Terminal({
            convertEol: true,
            fontSize: this.fontSize,
            theme: THEME,
            rows:24,
            cols:80
        })
        this.fitAddon = new FitAddon()

        // there's a container div we need to get xtermjs to fit properly
        this.e.appendChild(con)
        con.style.height = "100%"
        con.style.width = "100%"
        this.t.open(con)
        // the canvas gets the touch event and the nadler needs to get back here
        this.t.loadAddon(this.fitAddon)
        this.fit()
        con.querySelector(".xterm-cursor-layer").p = this
        this.t.textarea.tabIndex = -1
        this.t.onKey((ev) =>  {
            if (afterLeader) {
                if (ev.domEvent.key == "z") 
                    this.toggleZoom()
                else if (ev.domEvent.key == ",") 
                    this.w.rename()
                else if (ev.domEvent.key == "d")
                    this.close()
                else if (ev.domEvent.key == "+") {
                    this.scale(1)
                }
                else if (ev.domEvent.key == "-") {
                    this.scale(-1)
                }
                afterLeader = false
            }
            // TODO: make the leader key configurable
            else if ((ev.domEvent.ctrlKey == true) && (ev.domEvent.key == "a")) {
                afterLeader = true
                return
            }
            else
                if ((this.d != null) && (this.d.readyState == "open"))
                    this.d.send(ev.key)
        })
        // keep tap of "scrolling mode"
        var tf
        this.t.onScroll(ev => {
            this.scrolling = true
            tf !== undefined && clearTimeout(tf)
            tf = setTimeout(e => this.scrolling = false, this.scrollLingers4)
        })
        this.t.textarea.addEventListener('paste', (event) => {
            let paste = (event.clipboardData || window.clipboardData).getData('text');
            this.d.send(paste)
            event.preventDefault();
        })
        this.state = "opened"
        return this.t
    }

    /*
     * Pane.scale is used to change the pane's font size
     */
    scale(by) {
        this.fontSize += by
        if (this.fontSize < 6) this.fontSize = 6
        else if (this.fontSize > 30) this.fontSize = 30
        this.t.setOption('fontSize', this.fontSize)
        this.fit()
    }

    // fit a pane
    fit() {
        setTimeout(() => {
            try {
                this.fitAddon.fit()
            } catch {
                if (this.retries < RETRIES) {
                    this.retries++
                    setTimeout(this.fit, 20*this.retries)
                }
                else
                    console.log(`fit failed ${RETRIES} times. giving up`)
                return
            }
            this.host.sendSize(this)
        }, ABIT)
    }
    /*
     * Pane.focus focuses the UI on this pane
     */
    focus() {
        super.focus()
        if (this.t !== undefined)
            this.t.focus()
        else 
            console.log("can't focus, this.t is undefined")
        window.location.href = `#${this.e.id}`
    }
    /*
     * Splitting the pane, receivees a dir-  either "topbottom" or "rightleft"
     * and the relative size (0-1) of the area left for us.
     * Returns the new pane.
     */
    split(dir, s) {
        var sx, sy, xoff, yoff, l
        // if the current dir is `TBD` we can swing it our way
        if (typeof s == "undefined")
            s = 0.5
        if ((this.layout.dir == "TBD") || (this.layout.cells.length == 1))
            this.layout.dir = dir
        // if we need to create a new layout do it and add us and new pane as cells
        if (this.layout.dir != dir)
            l = this.w.addLayout(dir, this)
        else 
            l = this.layout

        // update the dimensions & position
        if (dir == "rightleft") {
            sy = this.sy * (1 - s)
            sx = this.sx
            xoff = this.xoff
            this.sy -= sy
            yoff = this.yoff + this.sy
        }
        else  {
            sy = this.sy
            sx = this.sx * (1 - s)
            yoff = this.yoff
            this.sx -= sx
            xoff = this.xoff + this.sx
        }
        this.fit()

        // add the new pane
        return l.addPane({sx: sx, sy: sy, 
                          xoff: xoff, yoff: yoff,
                          parent: this})
    }
    openDC(reconnect) {
        var tSize = this.t.rows+'x'+this.t.cols
        this.buffer = []

        if (reconnect)
            this.d = this.host.pc.createDataChannel(
                `${tSize} >${this.channelId}`)
        else
            this.d = this.host.pc.createDataChannel(tSize + ' zsh')

        this.d.onclose = e => {
            this.state = "disconnected"
            this.close()
        }
        this.d.onopen = () => {
            this.state = "opened"
            // TODO: set our size by sending "refresh-client -C <width>x<height>"
            setTimeout(() => {
                if (this.state == "opened") {
                    this.host.notify("Data channel is opened, but no first message")
                    this.host.updateState("disconnected")
                }}, TIMEOUT)
        }
        this.d.onmessage = m => {
            if (this.state == "opened") {
                var enc = new TextDecoder("utf-8"),
                    str = enc.decode(m.data)
                this.state = "connected"
                this.channelId = parseInt(str)
            }
            else if (this.state == "disconnected") {
                this.buffer.push(new Uint8Array(m.data))
            }
            else if (this.state == "connected") {
                this.write(new Uint8Array(m.data))
            }
            else
                this.host.notify(`${this.state} & dropping a message: ${m.data}`)
        }
        return this.d
    }
    toggleZoom() {
        super.toggleZoom()
        this.fit()
    }
}
export { Terminal7 , Cell, Pane, Layout } <|MERGE_RESOLUTION|>--- conflicted
+++ resolved
@@ -56,21 +56,8 @@
         if (t) t.onclick = (ev) => this.activeH.activeW.activeP.close()
         window.onresize = 
             c => this.cells.forEach(c => {if (c.fit != undefined) c.fit()})
-<<<<<<< HEAD
         let s = document.querySelector("#home-button")
         s.addEventListener('click', ev => this.goHome())
-=======
-        let s = document.getElementById("home-button")
-        s.onclick = ev => {
-            let activeH = this.activeH
-            if (activeH) {
-                activeH.e.style.display = "none"
-            }
-            // hide the modal
-            this.clear()
-            this.goHome()
-        }
->>>>>>> bcf2a094
         
         let addHost = document.getElementById("add-host")
         // display the home page, starting with the plus button
@@ -85,7 +72,6 @@
                 secret: addHost.querySelector('[name="password"]').value,
                 store: remember == "on"
             })
-<<<<<<< HEAD
             this.clear()
             host.connect()
         })
@@ -94,15 +80,11 @@
             ev.target.parentNode.parentNode.parentNode.style.display="none"
             this.clear()
         })
-=======
-        )
->>>>>>> bcf2a094
         this.state = "open"
         this.hosts.forEach((host) => {
             host.open(e)
             host.e.style.display = "none"
         })
-<<<<<<< HEAD
         // Handle network events for the active host
         document.addEventListener("online", ev => {
             console.log("online")
@@ -158,13 +140,13 @@
                 let rect = pane.e.getBoundingClientRect()
                 console.log(x, y, rect)
                 // identify pan event on a border
-                if (x - rect.x < this.borderHotSpotSize)
+                if (Math.abs(rect.x - x) < this.borderHotSpotSize)
                     this.gesture = "panborderleft"
-                else if (rect.right - x < this.borderHotSpotSize) 
+                else if (Math.abs(rect.right - x) < this.borderHotSpotSize) 
                     this.gesture = "panborderright"
-                else if (y - rect.y < this.borderHotSpotSize)
+                else if (Math.abs(y - rect.y) < this.borderHotSpotSize)
                     this.gesture = "panbordertop"
-                else if (rect.bottom - y < this.borderHotSpotSize)
+                else if (Math.abs(y - rect.bottom) < this.borderHotSpotSize)
                     this.gesture = "panborderbottom"
                 else 
                     return
@@ -215,9 +197,6 @@
             false)
         this.e.addEventListener("touchmove", ev => this.onTouch("move", ev),
             false)
-=======
-        this.goHome()
->>>>>>> bcf2a094
     }
     /*
      * Terminal7.addHost is used to add a host with properties p to terminal 7
@@ -247,25 +226,18 @@
         console.log("Storing hosts:", out)
         localStorage.setItem("hosts", JSON.stringify(out))
     }
-<<<<<<< HEAD
-    goHome() {
-        if (this.activeH) {
-            this.activeH.e.style.display = "none"
-        }
-        // hide the modals
-        this.clear()
-        window.location.href = "#home"
-    }
-    clear () {
-=======
     clear() {
->>>>>>> bcf2a094
         document.querySelectorAll(".modal").forEach(e =>
                 e.style.display = "none")
     }
     goHome() {
         let s = document.getElementById("home-button")
         s.classList.add("on")
+        if (this.activeH) {
+            this.activeH.e.style.display = "none"
+        }
+        // hide the modals
+        this.clear()
         window.location.href = "#home"
     }
 }
