--- conflicted
+++ resolved
@@ -173,11 +173,7 @@
               fetch('http://'+this.addr+'/connect', {
                 headers: {"Content-Type": "plain/text"},
                 method: 'POST',
-<<<<<<< HEAD
-                body: offer 
-=======
                 body: offer
->>>>>>> ac4f562f
               }).then(response => response.text())
                 .then(data => {
                     this.peer = JSON.parse(atob(data))
