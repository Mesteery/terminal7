<!doctype html>
<html>
<head>
  <meta charset="utf-8">
  <meta name="viewport" content="width=device-width, user-scalable=no" />
  <title>Terminal 7</title>
</head>
<body>
  <div id="terminal7">
      <div id="log" class="border">
          <ul id="log-msgs">
          </ul>
      </div>
      <div id="home">
          <h1>Welcome to Terminal 7 </h1>
          <div id="version" target="_blank">
              <a href="https://github.com/tuzig/terminal7/blob/master/CHANGELOG.md">
                  version 0.14.1
              </a>
          </div>
          <h2>Please choose your destination:</h2>
          <div id="hosts-wrapper"><ul id="hosts">
              <li id="plus-host" class="border">
                  <a> <i class="f7-icons">plus</i></a>
              </li>
          </ul></div>
      </div>
      <div id="add-host" class="hidden modal border" >
          <form>
            <h2>Add a Host</h2>
            <label for="uname">Address</label>
            <input type="text" placeholder="IP or host name" name="hostaddr"
                required="required">
            <label for="uname">Name</label>
            <input type="text" placeholder="Enter Hostname" name="hostname"
                required="required">
            <input type="checkbox" checked="checked" name="remember">
            <label for="remember">Remember host</label>
            <nav class="two-buttons">
                <button type="button" class="close">
                    <i class="f7-icons close">xmark</i>
                </button>
                <button type="submit">
                    <i class="f7-icons submit">phone_arrow_up_right</i>
                </button>
            </nav>
          </form>
      </div>
      <div id="copy-fingerprint" class="hidden modal border" >
        <form>
            <p>We're sorry, but the host at <code id="ct-address"> </code>
            (aka <b id="ct-name"></b>) refused our fingerprint.
                Most likely because the fingerprint is not in:
                <b id="ct-confile"> ~/.webexec/authorized_tokens</b>
            </p>
            <input type="text" name="fingerprint" readonly
                style="width: 25em; margin: 8px auto;">
            <p>To proceed, you can either copy the fingerprint using another
                terminal or we can use ssh to take care of that for you:
            </p>
            <label for="uname">Username</label>
            <input type="text" placeholder="your sysem username" name="uname" required>
            <label for="pass">Password</label>
            <input type="password" placeholder="your password" name="pass" required>
            <nav class="three-buttons">
                <button type="button" class="close"><i class="f7-icons">xmark</i></button>
                <button type="button" class="copy"><i class="f7-icons">doc_on_clipboard</i></button>
                <button type="submit"><i class="f7-icons">phone_arrow_up_right</i></button>
            </nav>
        </form>
      </div>
      <div id="reset-host" class="hidden modal border" >
        <form>
            <p>Reseting our agent on host <code id="rh-address"> </code>
            (aka <b id="rh-name"></b>) requires your crendetials.
            </p>
            <label for="uname">Username</label>
            <input type="text" placeholder="your sysem username" name="uname" required>
            <label for="pass">Password</label>
            <input type="password" placeholder="your password" name="pass" required>
            <nav class="two-buttons">
                <button type="button" class="close"><i class="f7-icons">xmark</i></button>
                <button type="submit"><i class="f7-icons">arrow_2_circlepath</i></button>
            </nav>
        </form>
      </div>
      <div id="settings-modal" class="hidden modal border">
          <textarea id="edit-conf" lines="20" cols="40">
          </textarea>
          <nav class="three-buttons">
              <button type="button" class="close"><i class="f7-icons">xmark</i>
              <button type="button" class="copy"><i class="f7-icons">doc_on_clipboard</i>
              <button type="button" class="save"><i class="f7-icons">floppy_disk</i>
          </nav>
      </div>
      <div id="edit-host" class="hidden modal border" >
          <form id="edit-host-form">
            <h2>Edit Host</h2>
            <label for="uname">Address</label>
            <input type="text" placeholder="IP or host name" name="hostaddr"
                required="required">
            <label for="uname">Name</label>
            <input type="text" placeholder="Enter Hostname" name="hostname"
                required="required">
            <nav class="four-buttons">
                <button type="button" class="close"><i class="f7-icons">xmark</i></button>
                <button type="button" class="trash"><i class="f7-icons">bin_xmark</i></button>
                <button type="button" class="reset"><i class="f7-icons">arrow_2_circlepath</i></button>
                <button type="submit"><i class="f7-icons">floppy_disk</i></button>
            </nav>
          </form>
      </div>
      <div id="offline" class="hidden modal border non-clearable" >
          <h1>Network is down</h1>
          <p>Terminal 7 will activate on reconnect</p>
      </div>
<<<<<<< HEAD
      <div id="help-home" class="hidden" >
        <map name="help-home-links">
            <area shape="rect" coords="900,660,1439,800"  alt="webexec"
                  href="https://github.com/tuzig/webexec" target="_top"/>
            <area shape="rect" coords="2000,0,2439,300"  alt="githublink"
                  href="https://github.com/tuzig/terminal7" target="_top"/>
            <area shape="rect" coords="2000,500,2439,640"  alt="server side"
                  href="https://github.com/tuzig/webexec" target="_top"/>
            <area shape="rect" coords="2000,640,2439,770"  alt="change log"
                  href="https://github.com/tuzig/terminal7/blob/master/CHANGELOG.md"
                  target="_top"/>
            <area shape="rect" coords="2000,770,2439,895" alt="community"
                  href="https://discord.gg/rKvkkjsx"
                  target="_top"/>
            <area shape="rect" coords="2000,895,2439,1020"  alt="security"
                  href="https://github.com/tuzig/webexec/docs/security.md"
                  target="_top"/>
            <area shape="rect" coords="2000,1020,2439,1145"  alt="support"
                  href="mailto:support@tuzig.com"/>
        </map>
        <img usemap="#help-home-links" src="img/help-home.png"
             alt="home help screen" width="100%"/>
      </div>
      <div id="help-gate" class="hidden" >
=======
      <div id="help-gate">
>>>>>>> 827fdfd4
        <map name="help-gate-links">
            <area shape="rect" coords="2000,0,2439,300"  alt="githublink"
                  href="https://github.com/tuzig/terminal7" target="_top"/>
            <area shape="rect" coords="2000,500,2439,640"  alt="server side"
                  href="https://github.com/tuzig/webexec" target="_top"/>
            <area shape="rect" coords="2000,640,2439,770"  alt="change log"
                  href="https://github.com/tuzig/terminal7/blob/master/CHANGELOG.md"
                  target="_top"/>
            <area shape="rect" coords="2000,770,2439,895" alt="community"
                  href="https://discord.gg/DTKN2kGu"
                  target="_top"/>
            <area shape="rect" coords="2000,895,2439,1020"  alt="security"
                  href="https://github.com/tuzig/webexec/blob/master/docs/security.md"
                  target="_top"/>
            <area shape="rect" coords="2000,1020,2439,1145"  alt="support"
                  href="mailto:support@tuzig.com"/>
        </map>
          <img usemap='#help-gate-links' src="img/help-gate.png"
            alt="gate help screen" width="100%"/>
      </div>
      <div id="keys-help" class="hidden modal border" >
          <table>
        <tr> <td>Toggle Fullscreen</td> <td>⌘&nbsp;Z</td> </tr>
        <tr> <td>Move Focus</td> <td>⌘&nbsp;&larr;&uarr;&darr;&rarr;</td> </tr>
        <tr> <td>Search Pane Buffer</td> <td>⌘&nbsp;/</td> </tr>
        <tr class="copy_mode"> <td>Enter Copy Mode</td> <td>⌘&nbsp;[</td> </tr>
        <tr> <td>Bigger Font</td> <td>⌘&nbsp;+</td> </tr>
        <tr> <td>Smaller Font</td> <td>⌘&nbsp;-</td> </tr>
        <tr> <td>Reset Font</td> <td>⌘&nbsp;0</td> </tr>
        <tr> <td>Split Top to Bottom</td> <td>⌘&nbsp;%</td> </tr>
        <tr> <td>Split Right to Left</td> <td>⌘&nbsp;"</td> </tr>
        <tr> <td>Rename Tab</td> <td>⌘&nbsp;,</td> </tr>
        <tr> <td>New Tab</td> <td>⌘&nbsp;T</td> </tr>
        <tr> <td>Toggle Log</td> <td>⌘&nbsp;L</td> </tr>
        <tr> <td>Close Pane</td> <td>⌘&nbsp;D</td> </tr>
        <tr> <td>Reset Connection</td> <td>⌘&nbsp;R</td> </tr>
            </table>
      </div>
  </div>
   
  <div id="navbar" class="bar">
      <nav class="six-buttons">
          <button type="button" id="home-button" class="on"><i class="f7-icons">house</i></button>
          <button type="button" id="log-button"><i class="f7-icons">bubble_right</i></button>
          <button type="button" id="trash-button" class="off"><i class="f7-icons">rectangle_fill_badge_xmark</i></button>
          <button type="button" id="search-button" class="off"><i class="f7-icons">doc_text_search</i></button>
          <button type="button" id="help-button"><i class="f7-icons">question</i></button>
          <button type="button" id="dotfile-button"><i class="f7-icons">gear</i></button>
      </nav>
  </div>

<div id="indicators">
    <i id="connectivity" class="f7-icons">dot_radiowaves_left_right</i>
    <i id="downstream-indicator" class="f7-icons off">arrow_down</i>
    <p id="copy-mode" class="hidden"></p>
</div>
    <template id="disconnect-template">
       <div class="disconnect modal border temporal"><form>
          <h1></h1>
          <p>Please check the board for details.</p>
          <p>How would you like to proceed?</p>
          <nav class="two-buttons">
              <button type="button" class="close"><i class="f7-icons close">xmark</i></button>
              <button type="submit"><i class="f7-icons reconnect">arrow_2_circlepath</i></button>
          </nav>
       </form></div>
    </template>
    <template id="nosignal-template">
        <div class="modal border temporal"><form>
          <h1><span class="name"></span>: Connection Error</h1>
          <p>If <span class="address"></span> is the wrong address click
              <a href="#" class="edit-link">here</a></p>
          <p>To connect, we need webexec installed and its agent running.
          To install webexec on a *NIX server, please read the
            <a href="https://github.com/tuzig/webexec#webexec">
                installation guide</a>.</p>
          <p>If it is installed we can use SSH and start it for you:
          </p>
          <label for="uname">Username</label>
          <input type="text" placeholder="your sysem username" name="uname" required>
          <label for="pass">Password</label>
          <input type="password" placeholder="your password" name="pass" required>
          <nav class="three-buttons">
              <button type="button" class="close"><i class="f7-icons">xmark</i></button>
              <button type="button" class="reconnect"><i class="f7-icons">arrow_2_circlepath</i></button>
              <button type="submit"><i class="f7-icons">rays</i></button>
          </nav>
      </form></div>
    </template>
    <!-- every gate creates his own tabbar based on the template below -->
    <template id="gate-template">
    <div class="windows-container">
    </div>
    <div class="hidden search-box border">
      <nav class="tabbar-search">
        <button class="search-close"><i class="f7-icons">xmark</i></button>
        <input type="text" name="search-term">
        <!-- TODO: make url & file search work 
        <a href="#find-url" class="hidden">URL</a>
        <a href="#find-file" class="hidden">File</a>
        -->
        <button class="search-up"><i class="f7-icons">arrowtriangle_up</i></button>
        <button class="search-down"><i class="f7-icons">arrowtriangle_down</i></button>
      </nav>
    </div>

    <template id="divider-template">
        <div class="divider hidden">
            <img width="8" height="44" src="img/divider.png" />
        </div>
    </template>
    <div class="tabbar bar"> 
      <nav class="tabbar-names-nav">
          <button class="add-tab"><i class="f7-icons">plus</i></button>
          <nav class="tabbar-names internal">
          </nav>
          <button class="reset"><i class="f7-icons">arrow_2_circlepath</i></button>
      </nav>
    </div>
    </template>
    <template id="reset-gate-template">
      <div class="reset-gate hidden modal border" >
          <p>What kind of reset whould you like?</p>
          <dl>
             <dt><button class="text-button sizes">Sizes</button></dt>
              <dd>Fitting terminals and refreshing all panes' sizes</dd>
              <dt><button class="text-button channels">Data Channels</button></dt>
              <dd>Replacing all data channels with fresh ones</dd> 
              <dt><button class="text-button all">Connection</button></dt>
              <dd>Drop the peer connection and re-connect</dd>
          </dl>
      </div>
    </template>
  <script src="terminal7.bundle.js"></script>
</body>
</html><|MERGE_RESOLUTION|>--- conflicted
+++ resolved
@@ -114,34 +114,7 @@
           <h1>Network is down</h1>
           <p>Terminal 7 will activate on reconnect</p>
       </div>
-<<<<<<< HEAD
-      <div id="help-home" class="hidden" >
-        <map name="help-home-links">
-            <area shape="rect" coords="900,660,1439,800"  alt="webexec"
-                  href="https://github.com/tuzig/webexec" target="_top"/>
-            <area shape="rect" coords="2000,0,2439,300"  alt="githublink"
-                  href="https://github.com/tuzig/terminal7" target="_top"/>
-            <area shape="rect" coords="2000,500,2439,640"  alt="server side"
-                  href="https://github.com/tuzig/webexec" target="_top"/>
-            <area shape="rect" coords="2000,640,2439,770"  alt="change log"
-                  href="https://github.com/tuzig/terminal7/blob/master/CHANGELOG.md"
-                  target="_top"/>
-            <area shape="rect" coords="2000,770,2439,895" alt="community"
-                  href="https://discord.gg/rKvkkjsx"
-                  target="_top"/>
-            <area shape="rect" coords="2000,895,2439,1020"  alt="security"
-                  href="https://github.com/tuzig/webexec/docs/security.md"
-                  target="_top"/>
-            <area shape="rect" coords="2000,1020,2439,1145"  alt="support"
-                  href="mailto:support@tuzig.com"/>
-        </map>
-        <img usemap="#help-home-links" src="img/help-home.png"
-             alt="home help screen" width="100%"/>
-      </div>
-      <div id="help-gate" class="hidden" >
-=======
       <div id="help-gate">
->>>>>>> 827fdfd4
         <map name="help-gate-links">
             <area shape="rect" coords="2000,0,2439,300"  alt="githublink"
                   href="https://github.com/tuzig/terminal7" target="_top"/>
